--- conflicted
+++ resolved
@@ -12,11 +12,7 @@
 rust-version = "1.65"
 
 [dependencies]
-<<<<<<< HEAD
-bitflags = '1'
-=======
 bitflags = "1"
->>>>>>> 45d60b80
 bytemuck = { version = "1", features = ["min_const_generics"] }
 encase = { version = "0.4", features = ["glam"] }
 glam = { version = "0.22", features = ["bytemuck"] }
