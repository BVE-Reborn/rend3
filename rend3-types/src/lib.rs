--- conflicted
+++ resolved
@@ -998,11 +998,7 @@
 pub trait MaterialArray<T>: AsRef<[T]> {
     /// An array of the [u32; COUNT]. We need this internally
     /// for shader layout stuff.
-<<<<<<< HEAD
-    type U32Array: encase::ShaderSize + encase::internal::WriteInto + Clone + Copy + Send + Sync + Zeroable + 'static;
-=======
     type U32Array: encase::ShaderSize + encase::internal::WriteInto + Zeroable + Clone + Copy + Send + Sync + 'static;
->>>>>>> 45d60b80
     type IntoIter: Iterator<Item = T>;
     const COUNT: u32;
 
