--- conflicted
+++ resolved
@@ -14,12 +14,9 @@
     Extent3d, ImageCopyBuffer, ImageDataLayout, TextureDescriptor, TextureDimension, TextureFormat, TextureUsages,
 };
 
-<<<<<<< HEAD
 use crate::{helpers::CaptureDropGuard, ThresholdSet};
 
-=======
 #[derive(Clone)]
->>>>>>> 14b00216
 pub struct FrameRenderSettings {
     size: u32,
     samples: SampleCount,
