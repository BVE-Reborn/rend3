--- conflicted
+++ resolved
@@ -2,12 +2,8 @@
 mod runner;
 mod threshold;
 
-<<<<<<< HEAD
-pub use runner::TestRunner;
+pub use runner::{FrameRenderSettings, TestRunner};
 pub use threshold::{Threshold, ThresholdSet};
-=======
-pub use runner::{FrameRenderSettings, TestRunner};
->>>>>>> 34ffc0e7
 
 #[macro_export]
 macro_rules! no_gpu_return {
