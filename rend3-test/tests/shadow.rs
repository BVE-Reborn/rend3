use std::f32::consts::FRAC_PI_2;

use anyhow::Context;
use glam::{Mat4, Quat, Vec3, Vec3A, Vec4};
use rend3::types::{Camera, Handedness};
<<<<<<< HEAD
use rend3_test::{no_gpu_return, test_attr, TestRunner, Threshold};
=======
use rend3_test::{no_gpu_return, test_attr, FrameRenderSettings, TestRunner};
>>>>>>> 34ffc0e7

#[test_attr]
pub async fn shadows() -> anyhow::Result<()> {
    let iad = no_gpu_return!(rend3::create_iad(None, None, None, None).await)
        .context("InstanceAdapterDevice creation failed")?;

    let Ok(runner) = TestRunner::builder().iad(iad.clone()).handedness(Handedness::Left).build().await else {
        return Ok(());
    };

    let _light = runner.add_directional_light(Vec3::new(-1.0, -1.0, 1.0));

    let material1 = runner.add_lit_material(Vec4::new(0.25, 0.5, 0.75, 1.0));

    let _plane = runner.plane(material1, Mat4::from_rotation_x(FRAC_PI_2));

    runner.set_camera_data(Camera {
        projection: rend3::types::CameraProjection::Orthographic {
            size: Vec3A::new(2.5, 2.5, 5.0),
        },
        view: Mat4::look_at_lh(Vec3::new(0.0, 1.0, -1.0), Vec3::ZERO, Vec3::Y),
    });

    let file_name = "tests/results/shadow/plane.png";
    runner
<<<<<<< HEAD
        .render_and_compare(
            256,
            file_name,
            Threshold::Percentile {
                percentile: 0.5,
                threshold: 0.04,
            },
        )
=======
        .render_and_compare(FrameRenderSettings::new().size(256)?, file_name, 0.02)
>>>>>>> 34ffc0e7
        .await?;

    let material2 = runner.add_lit_material(Vec4::new(0.75, 0.5, 0.25, 1.0));

    let _cube = runner.cube(
        material2,
        Mat4::from_scale_rotation_translation(Vec3::splat(0.25), Quat::IDENTITY, Vec3::new(0.25, 0.25, -0.25)),
    );

    let file_name = "tests/results/shadow/cube.png";
    runner
<<<<<<< HEAD
        .render_and_compare(
            256,
            file_name,
            Threshold::Percentile {
                percentile: 0.5,
                threshold: 0.04,
            },
        )
=======
        .render_and_compare(FrameRenderSettings::new().size(256)?, file_name, 0.02)
>>>>>>> 34ffc0e7
        .await?;

    Ok(())
}<|MERGE_RESOLUTION|>--- conflicted
+++ resolved
@@ -3,11 +3,7 @@
 use anyhow::Context;
 use glam::{Mat4, Quat, Vec3, Vec3A, Vec4};
 use rend3::types::{Camera, Handedness};
-<<<<<<< HEAD
-use rend3_test::{no_gpu_return, test_attr, TestRunner, Threshold};
-=======
-use rend3_test::{no_gpu_return, test_attr, FrameRenderSettings, TestRunner};
->>>>>>> 34ffc0e7
+use rend3_test::{no_gpu_return, test_attr, FrameRenderSettings, TestRunner, Threshold};
 
 #[test_attr]
 pub async fn shadows() -> anyhow::Result<()> {
@@ -33,18 +29,14 @@
 
     let file_name = "tests/results/shadow/plane.png";
     runner
-<<<<<<< HEAD
         .render_and_compare(
-            256,
+            FrameRenderSettings::new().size(256)?,
             file_name,
             Threshold::Percentile {
                 percentile: 0.5,
                 threshold: 0.04,
             },
         )
-=======
-        .render_and_compare(FrameRenderSettings::new().size(256)?, file_name, 0.02)
->>>>>>> 34ffc0e7
         .await?;
 
     let material2 = runner.add_lit_material(Vec4::new(0.75, 0.5, 0.25, 1.0));
@@ -56,18 +48,14 @@
 
     let file_name = "tests/results/shadow/cube.png";
     runner
-<<<<<<< HEAD
         .render_and_compare(
-            256,
+            FrameRenderSettings::new().size(256)?,
             file_name,
             Threshold::Percentile {
                 percentile: 0.5,
                 threshold: 0.04,
             },
         )
-=======
-        .render_and_compare(FrameRenderSettings::new().size(256)?, file_name, 0.02)
->>>>>>> 34ffc0e7
         .await?;
 
     Ok(())
