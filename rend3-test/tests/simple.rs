use anyhow::Context;
use glam::{Mat4, Vec3, Vec4};
use rend3::types::{Camera, Handedness, MeshBuilder, Object, ObjectMeshKind};
use rend3_test::{no_gpu_return, test_attr, TestRunner};
use wgpu::FrontFace;

#[test_attr]
pub async fn triangle() -> anyhow::Result<()> {
    let tests = [
        (Handedness::Left, FrontFace::Cw, true),
        (Handedness::Left, FrontFace::Ccw, false),
        (Handedness::Right, FrontFace::Cw, false),
        (Handedness::Right, FrontFace::Ccw, true),
    ];

    let iad = no_gpu_return!(rend3::create_iad(None, None, None, None).await)
        .context("InstanceAdapterDevice creation failed")?;

    for (handedness, winding, visible) in tests {
        iad.device.start_capture();
        let Ok(runner) = TestRunner::builder().iad(iad.clone()).handedness(handedness).build().await else {
            return Ok(());
        };

        // Clockwise triangle
        let mesh = MeshBuilder::new(
            match winding {
                FrontFace::Ccw => vec![
                    Vec3::new(0.5, -0.5, 0.0),
                    Vec3::new(0.0, 0.5, 0.0),
                    Vec3::new(-0.5, -0.5, 0.0),
                ],
                FrontFace::Cw => vec![
                    Vec3::new(0.5, -0.5, 0.0),
                    Vec3::new(-0.5, -0.5, 0.0),
                    Vec3::new(0.0, 0.5, 0.0),
                ],
            },
            Handedness::Left,
        )
        .build()
        .context("Failed to create mesh")?;

        let mesh_hdl = runner.add_mesh(mesh);
        let material_hdl = runner.add_unlit_material(Vec4::new(0.25, 0.5, 0.75, 1.0));
        let object = Object {
            mesh_kind: ObjectMeshKind::Static(mesh_hdl),
            material: material_hdl,
            transform: Mat4::IDENTITY,
        };
        let _object_hdl = runner.add_object(object);

        runner.set_camera_data(Camera {
            projection: rend3::types::CameraProjection::Raw(Mat4::IDENTITY),
            view: Mat4::IDENTITY,
        });

        let file_name = match visible {
            true => "tests/results/simple/triangle.png",
            false => "tests/results/simple/triangle-backface.png",
        };
        runner.render_and_compare(64, file_name, 0.0).await.with_context(|| {
            format!(
                "Comparison failed on test (Handedness::{handedness:?}, FrontFace::{winding:?}, Visible: {visible})"
            )
        })?;
    }

    Ok(())
}

#[test_attr]
pub async fn coordinate_space() -> anyhow::Result<()> {
    let tests = [
        // Right vector, up vector, camera vector
        ("NegZ", Vec3::X, Vec3::Y, -Vec3::Z),
        ("Z", -Vec3::X, Vec3::Y, Vec3::Z),
        ("NegY", Vec3::X, -Vec3::Z, -Vec3::Y),
        ("Y", Vec3::X, Vec3::Z, Vec3::Y),
        ("NegX", -Vec3::Z, Vec3::Y, -Vec3::X),
        ("X", Vec3::Z, Vec3::Y, Vec3::X),
    ];

    let iad = no_gpu_return!(rend3::create_iad(None, None, None, None).await)
        .context("InstanceAdapterDevice creation failed")?;

    let Ok(runner) = TestRunner::builder().iad(iad.clone()).handedness(Handedness::Left).build().await else {
            return Ok(());
        };

    let _objects = tests.map(|(_name, right_vector, up_vector, camera_vector)| {
        // Clockwise triangle
        let mesh = MeshBuilder::new(
            vec![
                0.5 * right_vector + -0.5 * up_vector,
                -0.5 * right_vector + -0.5 * up_vector,
                0.0 * right_vector + 0.5 * up_vector,
            ],
            Handedness::Left,
        )
        .build()
        .expect("Failed to create mesh");

        let color = if camera_vector.is_negative_bitmask() != 0 {
            camera_vector * -0.25
        } else {
            camera_vector
        };

        let mesh_hdl = runner.add_mesh(mesh);
        let material_hdl = runner.add_unlit_material(color.extend(1.0));
        let object = Object {
            mesh_kind: ObjectMeshKind::Static(mesh_hdl),
            material: material_hdl,
            transform: Mat4::IDENTITY,
        };
        runner.add_object(object)
    });

    for (name, _right_vector, up_vector, camera_vector) in tests {
        runner.set_camera_data(Camera {
            projection: rend3::types::CameraProjection::Raw(Mat4::IDENTITY),
            view: Mat4::look_at_lh(camera_vector, Vec3::ZERO, up_vector),
        });

<<<<<<< HEAD
        let file_name = format!("tests/results/coordinate-space-{name}.png");
        runner
            .render_and_compare(64, file_name, 0.0)
            .await
            .with_context(|| format!("Comparison failed on test {name}"))?;
=======
        let file_name = format!("tests/results/simple/coordinate-space-{name}.png");
        runner.render_and_compare(64, file_name, 0.0).await?;
>>>>>>> 9dff443b
    }

    Ok(())
}<|MERGE_RESOLUTION|>--- conflicted
+++ resolved
@@ -123,16 +123,11 @@
             view: Mat4::look_at_lh(camera_vector, Vec3::ZERO, up_vector),
         });
 
-<<<<<<< HEAD
-        let file_name = format!("tests/results/coordinate-space-{name}.png");
+        let file_name = format!("tests/results/simple/coordinate-space-{name}.png");
         runner
             .render_and_compare(64, file_name, 0.0)
             .await
             .with_context(|| format!("Comparison failed on test {name}"))?;
-=======
-        let file_name = format!("tests/results/simple/coordinate-space-{name}.png");
-        runner.render_and_compare(64, file_name, 0.0).await?;
->>>>>>> 9dff443b
     }
 
     Ok(())
