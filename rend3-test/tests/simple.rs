use anyhow::Context;
use glam::{Mat4, Vec3, Vec4};
use rend3::types::{Camera, Handedness, MeshBuilder, Object, ObjectMeshKind};
<<<<<<< HEAD
use rend3_test::{no_gpu_return, test_attr, TestRunner, Threshold};
=======
use rend3_test::{no_gpu_return, test_attr, FrameRenderSettings, TestRunner};
>>>>>>> 34ffc0e7
use wgpu::FrontFace;

#[test_attr]
pub async fn triangle() -> anyhow::Result<()> {
    let tests = [
        (Handedness::Left, FrontFace::Cw, true),
        (Handedness::Left, FrontFace::Ccw, false),
        (Handedness::Right, FrontFace::Cw, false),
        (Handedness::Right, FrontFace::Ccw, true),
    ];

    let iad = no_gpu_return!(rend3::create_iad(None, None, None, None).await)
        .context("InstanceAdapterDevice creation failed")?;

    for (handedness, winding, visible) in tests {
        let Ok(runner) = TestRunner::builder().iad(iad.clone()).handedness(handedness).build().await else {
            return Ok(());
        };

        // Clockwise triangle
        let mesh = MeshBuilder::new(
            match winding {
                FrontFace::Ccw => vec![
                    Vec3::new(0.5, -0.5, 0.0),
                    Vec3::new(0.0, 0.5, 0.0),
                    Vec3::new(-0.5, -0.5, 0.0),
                ],
                FrontFace::Cw => vec![
                    Vec3::new(0.5, -0.5, 0.0),
                    Vec3::new(-0.5, -0.5, 0.0),
                    Vec3::new(0.0, 0.5, 0.0),
                ],
            },
            match winding {
                FrontFace::Cw => Handedness::Left,
                FrontFace::Ccw => Handedness::Right,
            },
        )
        .build()
        .context("Failed to create mesh")?;

        let mesh_hdl = runner.add_mesh(mesh);
        let material_hdl = runner.add_unlit_material(Vec4::new(0.25, 0.5, 0.75, 1.0));
        let object = Object {
            mesh_kind: ObjectMeshKind::Static(mesh_hdl),
            material: material_hdl,
            transform: Mat4::IDENTITY,
        };
        let _object_hdl = runner.add_object(object);

        runner.set_camera_data(Camera {
            projection: rend3::types::CameraProjection::Raw(Mat4::IDENTITY),
            view: Mat4::IDENTITY,
        });

        let file_name = match visible {
            true => "tests/results/simple/triangle.png",
            false => "tests/results/simple/triangle-backface.png",
        };
        runner
<<<<<<< HEAD
            .render_and_compare(64, file_name, Threshold::Mean(0.0))
            .await
            .with_context(|| {
                format!(
                "Comparison failed on test (Handedness::{handedness:?}, FrontFace::{winding:?}, Visible: {visible})"
            )
            })?;
=======
            .render_and_compare(FrameRenderSettings::new(), file_name, 0.0)
            .await?;
>>>>>>> 34ffc0e7
    }

    Ok(())
}

#[test_attr]
pub async fn coordinate_space() -> anyhow::Result<()> {
    let tests = [
        // Right vector, up vector, camera vector
        ("NegZ", Vec3::X, Vec3::Y, -Vec3::Z),
        ("Z", -Vec3::X, Vec3::Y, Vec3::Z),
        ("NegY", Vec3::X, -Vec3::Z, -Vec3::Y),
        ("Y", Vec3::X, Vec3::Z, Vec3::Y),
        ("NegX", -Vec3::Z, Vec3::Y, -Vec3::X),
        ("X", Vec3::Z, Vec3::Y, Vec3::X),
    ];

    let iad = no_gpu_return!(rend3::create_iad(None, None, None, None).await)
        .context("InstanceAdapterDevice creation failed")?;

    let Ok(runner) = TestRunner::builder().iad(iad.clone()).handedness(Handedness::Left).build().await else {
            return Ok(());
        };

    let _objects = tests.map(|(_name, right_vector, up_vector, camera_vector)| {
        // Clockwise triangle
        let mesh = MeshBuilder::new(
            vec![
                0.5 * right_vector + -0.5 * up_vector,
                -0.5 * right_vector + -0.5 * up_vector,
                0.0 * right_vector + 0.5 * up_vector,
            ],
            Handedness::Left,
        )
        .build()
        .expect("Failed to create mesh");

        let color = if camera_vector.is_negative_bitmask() != 0 {
            camera_vector * -0.25
        } else {
            camera_vector
        };

        let mesh_hdl = runner.add_mesh(mesh);
        let material_hdl = runner.add_unlit_material(color.extend(1.0));
        let object = Object {
            mesh_kind: ObjectMeshKind::Static(mesh_hdl),
            material: material_hdl,
            transform: Mat4::IDENTITY,
        };
        runner.add_object(object)
    });

    for (name, _right_vector, up_vector, camera_vector) in tests {
        runner.set_camera_data(Camera {
            projection: rend3::types::CameraProjection::Raw(Mat4::IDENTITY),
            view: Mat4::look_at_lh(camera_vector, Vec3::ZERO, up_vector),
        });

        let file_name = format!("tests/results/simple/coordinate-space-{name}.png");
        runner
<<<<<<< HEAD
            .render_and_compare(64, file_name, Threshold::Mean(0.0))
            .await
            .with_context(|| format!("Comparison failed on test {name}"))?;
=======
            .render_and_compare(FrameRenderSettings::new(), file_name, 0.0)
            .await?;
>>>>>>> 34ffc0e7
    }

    Ok(())
}<|MERGE_RESOLUTION|>--- conflicted
+++ resolved
@@ -1,11 +1,7 @@
 use anyhow::Context;
 use glam::{Mat4, Vec3, Vec4};
 use rend3::types::{Camera, Handedness, MeshBuilder, Object, ObjectMeshKind};
-<<<<<<< HEAD
-use rend3_test::{no_gpu_return, test_attr, TestRunner, Threshold};
-=======
-use rend3_test::{no_gpu_return, test_attr, FrameRenderSettings, TestRunner};
->>>>>>> 34ffc0e7
+use rend3_test::{no_gpu_return, test_attr, FrameRenderSettings, TestRunner, Threshold};
 use wgpu::FrontFace;
 
 #[test_attr]
@@ -66,18 +62,13 @@
             false => "tests/results/simple/triangle-backface.png",
         };
         runner
-<<<<<<< HEAD
-            .render_and_compare(64, file_name, Threshold::Mean(0.0))
+            .render_and_compare(FrameRenderSettings::new(), file_name, Threshold::Mean(0.0))
             .await
             .with_context(|| {
                 format!(
                 "Comparison failed on test (Handedness::{handedness:?}, FrontFace::{winding:?}, Visible: {visible})"
             )
             })?;
-=======
-            .render_and_compare(FrameRenderSettings::new(), file_name, 0.0)
-            .await?;
->>>>>>> 34ffc0e7
     }
 
     Ok(())
@@ -139,14 +130,9 @@
 
         let file_name = format!("tests/results/simple/coordinate-space-{name}.png");
         runner
-<<<<<<< HEAD
-            .render_and_compare(64, file_name, Threshold::Mean(0.0))
+            .render_and_compare(FrameRenderSettings::new(), file_name, Threshold::Mean(0.0))
             .await
             .with_context(|| format!("Comparison failed on test {name}"))?;
-=======
-            .render_and_compare(FrameRenderSettings::new(), file_name, 0.0)
-            .await?;
->>>>>>> 34ffc0e7
     }
 
     Ok(())
