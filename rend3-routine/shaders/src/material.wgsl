<<<<<<< HEAD
let FLAGS_ALBEDO_ACTIVE: u32        = 0x0001u;
let FLAGS_ALBEDO_BLEND: u32         = 0x0002u;
let FLAGS_ALBEDO_VERTEX_SRGB: u32   = 0x0004u;
let FLAGS_BICOMPONENT_NORMAL: u32   = 0x0008u;
let FLAGS_SWIZZLED_NORMAL: u32      = 0x0010u;
let FLAGS_YDOWN_NORMAL: u32         = 0x0020u;
let FLAGS_AOMR_COMBINED: u32        = 0x0040u;
let FLAGS_AOMR_SWIZZLED_SPLIT: u32  = 0x0080u;
let FLAGS_AOMR_SPLIT: u32           = 0x0100u;
let FLAGS_AOMR_BW_SPLIT: u32        = 0x0200u;
let FLAGS_CC_GLTF_COMBINED: u32     = 0x0400u;
let FLAGS_CC_GLTF_SPLIT: u32        = 0x0800u;
let FLAGS_CC_BW_SPLIT: u32          = 0x1000u;
let FLAGS_UNLIT: u32                = 0x2000u;
let FLAGS_NEAREST: u32              = 0x4000u;
=======
const FLAGS_ALBEDO_ACTIVE: u32        = 0x0001u;
const FLAGS_ALBEDO_BLEND: u32         = 0x0002u;
const FLAGS_ALBEDO_VERTEX_SRGB: u32   = 0x0004u;
const FLAGS_BICOMPONENT_NORMAL: u32   = 0x0008u;
const FLAGS_SWIZZLED_NORMAL: u32      = 0x0010u;
const FLAGS_YDOWN_NORMAL: u32         = 0x0020u;
const FLAGS_AOMR_COMBINED: u32        = 0x0040u;
const FLAGS_AOMR_SWIZZLED_SPLIT: u32  = 0x0080u;
const FLAGS_AOMR_SPLIT: u32           = 0x0100u;
const FLAGS_AOMR_BW_SPLIT: u32        = 0x0200u;
const FLAGS_CC_GLTF_COMBINED: u32     = 0x0400u;
const FLAGS_CC_GLTF_SPLIT: u32        = 0x0800u;
const FLAGS_CC_BW_SPLIT: u32          = 0x1000u;
const FLAGS_UNLIT: u32                = 0x2000u;
const FLAGS_NEAREST: u32              = 0x4000u;
>>>>>>> 45d60b80

fn extract_material_flag(data: u32, flag: u32) -> bool {
    return bool(data & flag);
}

struct GpuMaterialData {
    albedo_tex: u32,
    normal_tex: u32,
    roughness_tex: u32,
    metallic_tex: u32,
    // -- 16 --
    reflectance_tex: u32,
    clear_coat_tex: u32,
    clear_coat_roughness_tex: u32,
    emissive_tex: u32,
    // -- 16 --
    anisotropy_tex: u32,
    ambient_occlusion_tex: u32,
    _padding0: u32,
    _padding1: u32,
    
    // -- 16 --

    uv_transform0: mat3x3<f32>,
    // -- 16 --
    uv_transform1: mat3x3<f32>,
    // -- 16 --
    albedo: vec4<f32>,
    // -- 16 --
    emissive: vec3<f32>,
    roughness: f32,
    // -- 16 --
    metallic: f32,
    reflectance: f32,
    clear_coat: f32,
    clear_coat_roughness: f32,
    // -- 16 --
    anisotropy: f32,
    ambient_occlusion: f32,
    alpha_cutout: f32,
    flags: u32,
}

struct CpuMaterialData {
    uv_transform0: mat3x3<f32>,
    // -- 16 --
    uv_transform1: mat3x3<f32>,
    // -- 16 --
    albedo: vec4<f32>,
    // -- 16 --
    emissive: vec3<f32>,
    roughness: f32,
    // -- 16 --
    metallic: f32,
    reflectance: f32,
    clear_coat: f32,
    clear_coat_roughness: f32,
    // -- 16 --
    anisotropy: f32,
    ambient_occlusion: f32,
    alpha_cutout: f32,
    flags: u32,
    
    // -- 16 --
    texture_enable: u32,
};<|MERGE_RESOLUTION|>--- conflicted
+++ resolved
@@ -1,20 +1,3 @@
-<<<<<<< HEAD
-let FLAGS_ALBEDO_ACTIVE: u32        = 0x0001u;
-let FLAGS_ALBEDO_BLEND: u32         = 0x0002u;
-let FLAGS_ALBEDO_VERTEX_SRGB: u32   = 0x0004u;
-let FLAGS_BICOMPONENT_NORMAL: u32   = 0x0008u;
-let FLAGS_SWIZZLED_NORMAL: u32      = 0x0010u;
-let FLAGS_YDOWN_NORMAL: u32         = 0x0020u;
-let FLAGS_AOMR_COMBINED: u32        = 0x0040u;
-let FLAGS_AOMR_SWIZZLED_SPLIT: u32  = 0x0080u;
-let FLAGS_AOMR_SPLIT: u32           = 0x0100u;
-let FLAGS_AOMR_BW_SPLIT: u32        = 0x0200u;
-let FLAGS_CC_GLTF_COMBINED: u32     = 0x0400u;
-let FLAGS_CC_GLTF_SPLIT: u32        = 0x0800u;
-let FLAGS_CC_BW_SPLIT: u32          = 0x1000u;
-let FLAGS_UNLIT: u32                = 0x2000u;
-let FLAGS_NEAREST: u32              = 0x4000u;
-=======
 const FLAGS_ALBEDO_ACTIVE: u32        = 0x0001u;
 const FLAGS_ALBEDO_BLEND: u32         = 0x0002u;
 const FLAGS_ALBEDO_VERTEX_SRGB: u32   = 0x0004u;
@@ -30,7 +13,6 @@
 const FLAGS_CC_BW_SPLIT: u32          = 0x1000u;
 const FLAGS_UNLIT: u32                = 0x2000u;
 const FLAGS_NEAREST: u32              = 0x4000u;
->>>>>>> 45d60b80
 
 fn extract_material_flag(data: u32, flag: u32) -> bool {
     return bool(data & flag);
