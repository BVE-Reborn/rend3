//! Starter RenderGraph that can be easily extended.
//!
//! This is a fully put together pipeline to render with rend3. If you don't
//! need any customization, this should be drop in without worrying about it.
//!
//! In order to start customizing it, copy the contents of
//! [`BaseRenderGraph::add_to_graph`] into your own code and start modifying it.
//! This will allow you to insert your own routines and customize the behavior
//! of the existing routines.
//!
//! [`BaseRenderGraphIntermediateState`] intentionally has all of its members
//! public. If you want to change what rendergraph image things are rendering
//! to, or muck with any of the data in there, you are free to, and the
//! following routines will behave as you configure.

use std::{iter::zip, sync::Arc};

use glam::{UVec2, Vec4};
use rend3::{
    format_sso,
    graph::{
        DataHandle, InstructionEvaluationOutput, RenderGraph, RenderTargetDescriptor, RenderTargetHandle, ViewportRect,
    },
    managers::ShadowDesc,
    types::{SampleCount, TextureFormat, TextureUsages},
    Renderer, ShaderPreProcessor, INTERNAL_SHADOW_DEPTH_FORMAT,
};
use wgpu::{BindGroup, Buffer};

use crate::{common, culling, forward::RoutineAddToGraphArgs, pbr, skinning, skybox, tonemapping};

/// Starter RenderGraph.
///
/// See module for documentation.
pub struct BaseRenderGraph {
    pub interfaces: common::WholeFrameInterfaces,
    pub samplers: common::Samplers,
    pub gpu_culler: culling::GpuCuller,
    pub gpu_skinner: skinning::GpuSkinner,
}

impl BaseRenderGraph {
    pub fn new(renderer: &Arc<Renderer>, spp: &ShaderPreProcessor) -> Self {
        profiling::scope!("DefaultRenderGraphData::new");

        let interfaces = common::WholeFrameInterfaces::new(&renderer.device);

        let samplers = common::Samplers::new(&renderer.device);

        // TODO: Support more materials
        let gpu_culler = culling::GpuCuller::new::<pbr::PbrMaterial>(renderer, spp);

        let gpu_skinner = skinning::GpuSkinner::new(&renderer.device, spp);

        Self {
            interfaces,
            samplers,
            gpu_culler,
            gpu_skinner,
        }
    }

    /// Add this to the rendergraph. This is the function you should start
    /// customizing.
    #[allow(clippy::too_many_arguments)]
    pub fn add_to_graph<'node>(
        &'node self,
        graph: &mut RenderGraph<'node>,
        eval_output: &InstructionEvaluationOutput,
        pbr: &'node crate::pbr::PbrRoutine,
        skybox: Option<&'node crate::skybox::SkyboxRoutine>,
        tonemapping: &'node crate::tonemapping::TonemappingRoutine,
        target_texture: RenderTargetHandle,
        resolution: UVec2,
        samples: SampleCount,
        ambient: Vec4,
        clear_color: Vec4,
    ) {
        // Create intermediate storage
        let state = BaseRenderGraphIntermediateState::new(graph, eval_output, resolution, samples);

        // Clear shadow
        state.clear_shadow(graph);

        // Preparing and uploading data
        state.create_frame_uniforms(graph, self, ambient, resolution);

        // Skinning
        state.skinning(graph, self);

        // Culling
        state.pbr_shadow_uniform_bake(graph, self, eval_output);
        state.pbr_shadow_culling(graph, self);

        // Depth-only rendering
        state.pbr_shadow_rendering(graph, pbr, &eval_output.shadows);

        // Clear targets
        state.clear(graph, clear_color);

        // Forward rendering opaque

        state.pbr_uniform_bake(graph, self, resolution);

        state.pbr_forward_rendering_opaque_pass_1(graph, pbr, samples);

        state.hi_z(graph, pbr, resolution);

        state.pbr_culling(graph, self);

        state.pbr_forward_rendering_opaque_pass_2(graph, pbr, samples);

        // Skybox
        state.skybox(graph, skybox, samples);

        // Forward rendering transparent
        state.pbr_forward_rendering_transparent(graph, pbr, samples);

        // Make the reference to the surface
        state.tonemapping(graph, tonemapping, target_texture);
    }
}

/// Struct that globs all the information the [`BaseRenderGraph`] needs.
///
/// This is intentionally public so all this can be changed by the user if they
/// so desire.
pub struct BaseRenderGraphIntermediateState {
    pub pre_cull: DataHandle<Buffer>,
    pub shadow_cull: Vec<DataHandle<culling::DrawCallSet>>,
    pub cull: DataHandle<culling::DrawCallSet>,

    pub shadow_uniform_bg: DataHandle<BindGroup>,
    pub forward_uniform_bg: DataHandle<BindGroup>,
    pub shadow: RenderTargetHandle,
    pub color: RenderTargetHandle,
    pub resolve: Option<RenderTargetHandle>,
    pub depth: RenderTargetHandle,
    pub pre_skinning_buffers: DataHandle<skinning::PreSkinningBuffers>,
}
impl BaseRenderGraphIntermediateState {
    /// Create the default setting for all state.
    pub fn new(
        graph: &mut RenderGraph<'_>,
        eval_output: &InstructionEvaluationOutput,
        resolution: UVec2,
        samples: SampleCount,
    ) -> Self {
        // We need to know how many shadows we need to render
        let shadow_count = eval_output.shadows.len();

        // Create global bind group information
        let shadow_uniform_bg = graph.add_data::<BindGroup>();
        let forward_uniform_bg = graph.add_data::<BindGroup>();

        // Shadow render target
        let shadow = graph.add_render_target(RenderTargetDescriptor {
            label: Some("shadow target".into()),
            resolution: eval_output.shadow_target_size,
            depth: 1,
            mip_levels: Some(1),
            samples: SampleCount::One,
            format: INTERNAL_SHADOW_DEPTH_FORMAT,
            usage: TextureUsages::RENDER_ATTACHMENT | TextureUsages::TEXTURE_BINDING,
        });

        // Make the actual render targets we want to render to.
        let color = graph.add_render_target(RenderTargetDescriptor {
            label: Some("hdr color".into()),
            resolution,
            depth: 1,
            samples,
            mip_levels: Some(1),
            format: TextureFormat::Rgba16Float,
            usage: TextureUsages::RENDER_ATTACHMENT | TextureUsages::TEXTURE_BINDING,
        });
        let resolve = samples.needs_resolve().then(|| {
            graph.add_render_target(RenderTargetDescriptor {
                label: Some("hdr resolve".into()),
                resolution,
                depth: 1,
                mip_levels: Some(1),
                samples: SampleCount::One,
                format: TextureFormat::Rgba16Float,
                usage: TextureUsages::RENDER_ATTACHMENT | TextureUsages::TEXTURE_BINDING,
            })
        });
        let depth = graph.add_render_target(RenderTargetDescriptor {
            label: Some("hdr depth".into()),
            resolution,
            depth: 1,
            mip_levels: None,
            samples,
            format: TextureFormat::Depth32Float,
            usage: TextureUsages::RENDER_ATTACHMENT | TextureUsages::TEXTURE_BINDING,
        });

        let pre_skinning_buffers = graph.add_data::<skinning::PreSkinningBuffers>();

        Self {
            pre_cull: graph.add_data(),
            shadow_cull: {
                let mut shadows = Vec::with_capacity(shadow_count);
                shadows.resize_with(shadow_count, || graph.add_data());
                shadows
            },
            cull: graph.add_data(),

            shadow_uniform_bg,
            forward_uniform_bg,
            shadow,
            color,
            resolve,
            depth,
            pre_skinning_buffers,
        }
    }

    /// Create all the uniforms all the shaders in this graph need.
    pub fn create_frame_uniforms<'node>(
        &self,
        graph: &mut RenderGraph<'node>,
        base: &'node BaseRenderGraph,
        ambient: Vec4,
        resolution: UVec2,
    ) {
        crate::uniforms::add_to_graph(
            graph,
            self.shadow_uniform_bg,
            self.forward_uniform_bg,
            self.shadow,
            &base.interfaces,
            &base.samplers,
            ambient,
            resolution,
        );
    }
    pub fn pbr_shadow_uniform_bake<'node>(
        &self,
        graph: &mut RenderGraph<'node>,
        base: &'node BaseRenderGraph,
        eval_output: &InstructionEvaluationOutput,
    ) {
        for (shadow_index, shadow) in eval_output.shadows.iter().enumerate() {
            base.gpu_culler.add_uniform_bake_to_graph::<pbr::PbrMaterial>(
                graph,
                Some(shadow_index),
                UVec2::splat(shadow.map.size),
                &format_sso!("Shadow Culling S{}", shadow_index),
            );
        }
    }

    /// Does all shadow culling for the PBR materials.
    pub fn pbr_shadow_culling<'node>(&self, graph: &mut RenderGraph<'node>, base: &'node BaseRenderGraph) {
        for (shadow_index, &shadow_culled) in self.shadow_cull.iter().enumerate() {
            base.gpu_culler.add_culling_to_graph::<pbr::PbrMaterial>(
                graph,
                shadow_culled,
                self.shadow,
                Some(shadow_index),
                &format_sso!("Shadow Culling S{}", shadow_index),
            );
        }
    }

    pub fn skinning<'node>(&self, graph: &mut RenderGraph<'node>, base: &'node BaseRenderGraph) {
        crate::skinning::add_skinning_to_graph(graph, &base.gpu_skinner);
    }

    pub fn pbr_uniform_bake<'node>(
        &self,
        graph: &mut RenderGraph<'node>,
        base: &'node BaseRenderGraph,
        resolution: UVec2,
    ) {
        base.gpu_culler
            .add_uniform_bake_to_graph::<pbr::PbrMaterial>(graph, None, resolution, "Uniform Bake");
    }

    /// Does all culling for the forward PBR materials.
    pub fn pbr_culling<'node>(&self, graph: &mut RenderGraph<'node>, base: &'node BaseRenderGraph) {
        base.gpu_culler
            .add_culling_to_graph::<pbr::PbrMaterial>(graph, self.cull, self.depth, None, "Primary Culling");
    }

    /// Clear all the targets to their needed values
    pub fn clear_shadow<'node>(&self, graph: &mut RenderGraph<'node>) {
        crate::clear::add_clear_to_graph(graph, None, None, self.shadow, Vec4::ZERO, 0.0);
    }

    /// Clear all the targets to their needed values
<<<<<<< HEAD
    pub fn clear<'node>(&self, graph: &mut RenderGraph<'node>, clear_color: Vec4) {
        crate::clear::add_clear_to_graph(
            graph,
            Some(self.color),
            self.resolve,
            self.depth.set_mips(0..1),
            clear_color,
            0.0,
        );
=======
    pub fn clear(&self, graph: &mut RenderGraph<'_>, clear_color: Vec4) {
        crate::clear::add_clear_to_graph(graph, self.color, self.resolve, self.depth, clear_color, 0.0);
>>>>>>> 45d60b80
    }

    /// Render all shadows for the PBR materials.
    pub fn pbr_shadow_rendering<'node>(
        &self,
        graph: &mut RenderGraph<'node>,
        pbr: &'node pbr::PbrRoutine,
        shadows: &[ShadowDesc],
    ) {
        let iter = zip(&self.shadow_cull, shadows);
        for (shadow_index, (shadow_cull, desc)) in iter.enumerate() {
            let routines = [&pbr.opaque_depth, &pbr.cutout_depth];
            for routine in routines {
                routine.add_forward_to_graph(RoutineAddToGraphArgs {
                    graph,
                    whole_frame_uniform_bg: self.shadow_uniform_bg,
                    culled: Some(*shadow_cull),
                    per_material: &pbr.per_material,
                    extra_bgs: None,
                    label: &format!("pbr shadow renderering S{shadow_index}"),
                    samples: SampleCount::One,
                    camera: Some(shadow_index),
                    color: None,
                    resolve: None,
                    depth: self
                        .shadow
                        .set_viewport(ViewportRect::new(desc.map.offset, UVec2::splat(desc.map.size))),
                });
            }
        }
    }

    /// Render the skybox.
    pub fn skybox<'node>(
        &self,
        graph: &mut RenderGraph<'node>,
        skybox: Option<&'node skybox::SkyboxRoutine>,
        samples: SampleCount,
    ) {
        if let Some(skybox) = skybox {
            skybox.add_to_graph(
                graph,
                self.color,
                self.resolve,
                self.depth.set_mips(0..1),
                self.forward_uniform_bg,
                samples,
            );
        }
    }

    /// Render the PBR materials.
    pub fn pbr_forward_rendering_opaque_pass_1<'node>(
        &self,
        graph: &mut RenderGraph<'node>,
        pbr: &'node pbr::PbrRoutine,
        samples: SampleCount,
    ) {
        let routines = [&pbr.opaque_routine, &pbr.cutout_routine];
        for routine in routines {
            routine.add_forward_to_graph(RoutineAddToGraphArgs {
                graph,
                whole_frame_uniform_bg: self.forward_uniform_bg,
                culled: None,
                per_material: &pbr.per_material,
                extra_bgs: None,
                label: "PBR Forward Pass 1",
                samples,
                camera: None,
                color: Some(self.color),
                resolve: self.resolve,
                depth: self.depth.set_mips(0..1),
            });
        }
    }

    /// Render the PBR materials.
    pub fn pbr_forward_rendering_opaque_pass_2<'node>(
        &self,
        graph: &mut RenderGraph<'node>,
        pbr: &'node pbr::PbrRoutine,
        samples: SampleCount,
    ) {
        let routines = [&pbr.opaque_routine, &pbr.cutout_routine];
        for routine in routines {
            routine.add_forward_to_graph(RoutineAddToGraphArgs {
                graph,
                whole_frame_uniform_bg: self.forward_uniform_bg,
                culled: Some(self.cull),
                per_material: &pbr.per_material,
                extra_bgs: None,
                label: "PBR Forward Pass 2",
                samples,
                camera: None,
                color: Some(self.color),
                resolve: self.resolve,
                depth: self.depth.set_mips(0..1),
            });
        }
    }

    /// Render the PBR materials.
    pub fn pbr_forward_rendering_transparent<'node>(
        &self,
        graph: &mut RenderGraph<'node>,
        pbr: &'node pbr::PbrRoutine,
        samples: SampleCount,
    ) {
        pbr.blend_routine.add_forward_to_graph(RoutineAddToGraphArgs {
            graph,
            whole_frame_uniform_bg: self.forward_uniform_bg,
            culled: Some(self.cull),
            per_material: &pbr.per_material,
            extra_bgs: None,
            label: "PBR Forward",
            camera: None,
            samples,
            color: Some(self.color),
            resolve: self.resolve,
            depth: self.depth.set_mips(0..1),
        });
    }

    pub fn hi_z<'node>(&self, graph: &mut RenderGraph<'node>, pbr: &'node pbr::PbrRoutine, resolution: UVec2) {
        pbr.hi_z.add_hi_z_to_graph(graph, self.depth, resolution);
    }

    /// Tonemap onto the given render target.
    pub fn tonemapping<'node>(
        &self,
        graph: &mut RenderGraph<'node>,
        tonemapping: &'node tonemapping::TonemappingRoutine,
        target: RenderTargetHandle,
    ) {
        tonemapping.add_to_graph(
            graph,
            self.resolve.unwrap_or(self.color),
            target,
            self.forward_uniform_bg,
        );
    }
}<|MERGE_RESOLUTION|>--- conflicted
+++ resolved
@@ -290,8 +290,7 @@
     }
 
     /// Clear all the targets to their needed values
-<<<<<<< HEAD
-    pub fn clear<'node>(&self, graph: &mut RenderGraph<'node>, clear_color: Vec4) {
+    pub fn clear(&self, graph: &mut RenderGraph<'_>, clear_color: Vec4) {
         crate::clear::add_clear_to_graph(
             graph,
             Some(self.color),
@@ -300,10 +299,6 @@
             clear_color,
             0.0,
         );
-=======
-    pub fn clear(&self, graph: &mut RenderGraph<'_>, clear_color: Vec4) {
-        crate::clear::add_clear_to_graph(graph, self.color, self.resolve, self.depth, clear_color, 0.0);
->>>>>>> 45d60b80
     }
 
     /// Render all shadows for the PBR materials.
