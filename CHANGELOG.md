--- conflicted
+++ resolved
@@ -31,15 +31,13 @@
 
 ## Unreleased
 
-<<<<<<< HEAD
-### Fixes
-- Fixed mismatched BGLs when using a custom material with no cutout specification
-=======
 ### Added
 - rend3-egui: Added the ability to create egui textures (egui::TextureId) with the wgpu backend @AlbinSjoegren
   - Added function for creating egui textures (egui::TextureId) @AlbinSjoegren
   - Added function for writing previous wgpu textures with new rgba data and exporting to egui::TextureId @AlbinSjoegren
->>>>>>> c164a51d
+
+### Fixes
+- Fixed mismatched BGLs when using a custom material with no cutout specification
 
 ## v0.3.0
 
