[package]
name = "scene-viewer"
version = "0.3.0"
authors = ["The rend3 Developers"]
edition = "2021"
description = "A gltf scene viewer based on the rend3 3D rendering engine."
readme = "README.md"
repository = "https://github.com/BVE-Reborn/rend3"
license = "MIT OR Apache-2.0 OR Zlib"
keywords = ["3d", "graphics", "rend3", "renderer", "wgpu"]
categories = [
    "game-development",
    "graphics",
    "rendering",
    "rendering::engine",
    "wasm",
]
rust-version = "1.71"
exclude = [
    "bistro.jpg",
    "emerald-square.jpg",
    "scifi-base.jpg",
    "screenshot.jpg",
    "resources/default-scene",
    "resources/rend3-default-scene.tar",
]

[lib]
name = "rend3_scene_viewer_example"
crate-type = ["lib", "cdylib"]


[features]
tracy = ["profiling/profile-with-tracy", "tracy-client"]

# See more keys and their definitions at https://doc.rust-lang.org/cargo/reference/manifest.html

[dependencies]
anyhow = "1"
cfg-if = "1"
glam = "0.24"
# 0.7 is a completely unrelated library
histogram = "0.6"
image = { version = "0.24", default-features = false, features = [
    "png",
    "jpeg",
    "tiff",
] }
indoc = "2"
instant = { version = "0.1", features = ["wasm-bindgen"] }
log = "0.4"
pico-args = "0.5"
pollster = "0.3"
profiling = { version = "1", default-features = false }
rend3 = { version = "^0.3.0", path = "../../rend3" }
rend3-framework = { version = "^0.3.0", path = "../../rend3-framework" }
rend3-gltf = { version = "^0.3.0", default-features = false, path = "../../rend3-gltf", features = [
    "ddsfile",
    "ktx2",
] }
rend3-routine = { version = "^0.3.0", path = "../../rend3-routine" }
rustc-hash = "1"
smallvec = "1"
tracy-client = { version = "0.16", optional = true }
<<<<<<< HEAD
wgpu-profiler = "0.12.0"
=======
wgpu = "0.18.0"
wgpu-profiler = "0.15.0"
>>>>>>> f0df67c0
winit = "0.28"

[target.'cfg(target_arch = "wasm32")'.dependencies]
wasm-bindgen-futures = "0.4"

[target.'cfg(target_os = "android")'.dependencies]
ndk-glue = { version = "0.7", features = ["logger"] }

[package.metadata.android]
build_targets = ["aarch64-linux-android"]
assets = "resources"

[package.metadata.android.sdk]
min_sdk_version = 28
target_sdk_version = 28
compile_sdk_version = 28

[package.metadata.android.application.activity]
orientation = "landscape"<|MERGE_RESOLUTION|>--- conflicted
+++ resolved
@@ -62,12 +62,8 @@
 rustc-hash = "1"
 smallvec = "1"
 tracy-client = { version = "0.16", optional = true }
-<<<<<<< HEAD
-wgpu-profiler = "0.12.0"
-=======
 wgpu = "0.18.0"
 wgpu-profiler = "0.15.0"
->>>>>>> f0df67c0
 winit = "0.28"
 
 [target.'cfg(target_arch = "wasm32")'.dependencies]
