--- conflicted
+++ resolved
@@ -66,12 +66,8 @@
                 width: image_info.width,
                 height: image_info.height,
                 data: image,
-<<<<<<< HEAD
-                label: Some(name.clone()),
+                label: Some(name.to_owned()),
                 mip_levels: mips,
-=======
-                label: Some(name.to_owned()),
->>>>>>> 201a8fae
             })
         }),
     })
