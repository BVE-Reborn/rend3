--- conflicted
+++ resolved
@@ -176,7 +176,6 @@
 
     let mut resolution = glam::UVec2::new(window_size.width, window_size.height);
 
-<<<<<<< HEAD
     event_loop
         .run(move |event, event_loop_window_target| match event {
             // Close button was clicked, we should close.
@@ -226,15 +225,23 @@
                 // Add the default rendergraph without a skybox
                 base_rendergraph.add_to_graph(
                     &mut graph,
-                    &eval_output,
-                    &pbr_routine,
-                    None,
-                    &tonemapping_routine,
-                    frame_handle,
-                    resolution,
-                    rend3::types::SampleCount::One,
-                    glam::Vec4::ZERO,
-                    glam::Vec4::new(0.10, 0.05, 0.10, 1.0), // Nice scene-referred purple
+                    rend3_routine::base::BaseRenderGraphInputs {
+                        eval_output: &eval_output,
+                        routines: rend3_routine::base::BaseRenderGraphRoutines {
+                            pbr: &pbr_routine,
+                            skybox: None,
+                            tonemapping: &tonemapping_routine,
+                        },
+                        target: rend3_routine::base::OutputRenderTarget {
+                            handle: frame_handle,
+                            resolution,
+                            samples: rend3::types::SampleCount::One,
+                        },
+                    },
+                    rend3_routine::base::BaseRenderGraphSettings {
+                        ambient_color: glam::Vec4::ZERO,
+                        clear_color: glam::Vec4::new(0.10, 0.05, 0.10, 1.0), // Nice scene-referred purple
+                    },
                 );
 
                 // Dispatch a render using the built up rendergraph!
@@ -247,78 +254,4 @@
             _ => {}
         })
         .expect("");
-=======
-    event_loop.run(move |event, _, control| match event {
-        // Close button was clicked, we should close.
-        winit::event::Event::WindowEvent {
-            event: winit::event::WindowEvent::CloseRequested,
-            ..
-        } => {
-            *control = winit::event_loop::ControlFlow::Exit;
-        }
-        // Window was resized, need to resize renderer.
-        winit::event::Event::WindowEvent {
-            event: winit::event::WindowEvent::Resized(physical_size),
-            ..
-        } => {
-            resolution = glam::UVec2::new(physical_size.width, physical_size.height);
-            // Reconfigure the surface for the new size.
-            rend3::configure_surface(
-                &surface,
-                &renderer.device,
-                preferred_format,
-                glam::UVec2::new(resolution.x, resolution.y),
-                rend3::types::PresentMode::Fifo,
-            );
-            // Tell the renderer about the new aspect ratio.
-            renderer.set_aspect_ratio(resolution.x as f32 / resolution.y as f32);
-        }
-        // Render!
-        winit::event::Event::MainEventsCleared => {
-            // Get a frame
-            let frame = surface.get_current_texture().unwrap();
-
-            // Swap the instruction buffers so that our frame's changes can be processed.
-            renderer.swap_instruction_buffers();
-            // Evaluate our frame's world-change instructions
-            let mut eval_output = renderer.evaluate_instructions();
-
-            // Build a rendergraph
-            let mut graph = rend3::graph::RenderGraph::new();
-
-            // Import the surface texture into the render graph.
-            let frame_handle =
-                graph.add_imported_render_target(&frame, 0..1, 0..1, rend3::graph::ViewportRect::from_size(resolution));
-            // Add the default rendergraph without a skybox
-            base_rendergraph.add_to_graph(
-                &mut graph,
-                rend3_routine::base::BaseRenderGraphInputs {
-                    eval_output: &eval_output,
-                    routines: rend3_routine::base::BaseRenderGraphRoutines {
-                        pbr: &pbr_routine,
-                        skybox: None,
-                        tonemapping: &tonemapping_routine,
-                    },
-                    target: rend3_routine::base::OutputRenderTarget {
-                        handle: frame_handle,
-                        resolution,
-                        samples: rend3::types::SampleCount::One,
-                    },
-                },
-                rend3_routine::base::BaseRenderGraphSettings {
-                    ambient_color: glam::Vec4::ZERO,
-                    clear_color: glam::Vec4::new(0.10, 0.05, 0.10, 1.0), // Nice scene-referred purple
-                },
-            );
-
-            // Dispatch a render using the built up rendergraph!
-            graph.execute(&renderer, &mut eval_output);
-
-            // Present the frame
-            frame.present();
-        }
-        // Other events we don't care about
-        _ => {}
-    });
->>>>>>> de9a8ac8
 }