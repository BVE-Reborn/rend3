//! gltf scene and model loader for rend3.
//!
//! This crate attempts to map the concepts into gltf as best it can into rend3,
//! but there is quite a variety of things that would be insane to properly
//! represent.
//!
//! To "just load a gltf/glb", look at the documentation for [`load_gltf`] and
//! use the default [`filesystem_io_func`].
//!
//! Individual components of a gltf can be loaded with the other functions in
//! this crate.
//!
//! # Supported Extensions
//! - `KHR_punctual_lights`
//! - `KHR_texture_transform`
//! - `KHR_material_unlit`
//!
//! # Known Limitations
//! - Only the albedo texture's transform from `KHR_texture_transform` will be
//!   used.
//! - Double sided materials are currently unsupported.

use std::{
    borrow::Cow,
    collections::{hash_map::Entry, BTreeMap, HashMap, VecDeque},
    future::Future,
    path::Path,
    sync::Arc,
};

use base64::Engine;
use glam::{Mat3, Mat4, Quat, UVec2, Vec2, Vec3, Vec4};
use gltf::buffer::Source;
use rend3::{
    types::{self, Handedness, MeshValidationError, ObjectHandle, ObjectMeshKind, Skeleton, SkeletonHandle},
    util::typedefs::{FastHashMap, SsoString},
    Renderer,
};
use rend3_routine::pbr;
use thiserror::Error;

/// Wrapper around a T that stores an optional label.
#[derive(Debug, Clone)]
pub struct Labeled<T> {
    /// Inner value
    pub inner: T,
    /// Label associated with the T
    pub label: Option<SsoString>,
}
impl<T> Labeled<T> {
    /// Create a new
    pub fn new(inner: T, label: Option<&str>) -> Self {
        Self {
            inner,
            label: label.map(SsoString::from),
        }
    }
}

/// A single sub-mesh of a gltf.
#[derive(Debug)]
pub struct MeshPrimitive {
    pub handle: types::MeshHandle,
    /// Index into the material vector given by [`load_materials_and_textures`]
    /// or [`LoadedGltfScene::materials`].
    pub material: Option<usize>,
}

/// Set of [`MeshPrimitive`]s that make up a logical mesh.
#[derive(Debug)]
pub struct Mesh {
    pub primitives: Vec<MeshPrimitive>,
}

/// A set of [`SkeletonHandle`]s, one per mesh in the wrapping object, plus the
/// index of the skin data in the `skins` array of [`LoadedGltfScene`].
///
/// All the skeletons are guaranteed to have the same number of joints and
/// structure, but deform different meshes of the object.
#[derive(Debug, Clone)]
pub struct Armature {
    /// The list of skeletons that are deforming this node's mesh primitives.
    pub skeletons: Vec<SkeletonHandle>,
    /// Index to the skin that contains the inverse bind matrices for the
    /// skeletons in this armature.
    pub skin_index: usize,
}

/// Set of [`ObjectHandle`]s that correspond to a logical object in the node
/// tree. When the node corresponds to an animated mesh, the `armature` will
/// contain the necessary data to deform the primitives.
///
/// This is to a [`ObjectHandle`], as a [`Mesh`] is to a [`MeshPrimitive`].
#[derive(Debug, Clone)]
pub struct Object {
    pub primitives: Vec<ObjectHandle>,
    pub armature: Option<Armature>,
}

/// Node in the gltf scene tree
#[derive(Debug, Default, Clone)]
pub struct Node {
    /// The index of the parent node in the nodes array, if any.
    pub parent: Option<usize>,
    /// The index of the children nodes in the nodes array
    pub children: Vec<usize>,
    /// Transform of this node relative to its parents.
    pub local_transform: Mat4,
    /// Object for this node.
    pub object: Option<Labeled<Object>>,
    /// Directional light for this node.
    pub directional_light: Option<types::DirectionalLightHandle>,
}

/// Hashmap key for caching images.
#[derive(Debug, Copy, Clone, PartialEq, Eq, Hash)]
pub struct ImageKey {
    /// Index into the image array.
    pub index: usize,
    /// If the image should be viewed as srgb or not.
    pub srgb: bool,
}

/// A uploaded texture and its format.
#[derive(Debug, Clone, PartialEq, Eq)]
pub struct Texture {
    pub handle: types::Texture2DHandle,
    pub format: types::TextureFormat,
}

#[derive(Debug)]
pub struct Joint {
    pub node_idx: usize,
}

#[derive(Debug)]
pub struct Skin {
    pub inverse_bind_matrices: Vec<Mat4>,
    pub joints: Vec<Labeled<Joint>>,
}

#[derive(Debug)]
pub struct AnimationChannel<T> {
    pub values: Vec<T>,
    pub times: Vec<f32>,
}

/// Animation data for a single joint, with translation, rotation and scale
/// channels.
#[derive(Debug)]
pub struct PosRotScale {
    pub node_idx: u32,
    pub translation: Option<AnimationChannel<Vec3>>,
    pub rotation: Option<AnimationChannel<Quat>>,
    pub scale: Option<AnimationChannel<Vec3>>,
}

impl PosRotScale {
    pub fn new(node_idx: u32) -> Self {
        Self {
            node_idx,
            translation: None,
            rotation: None,
            scale: None,
        }
    }
}

#[derive(Debug)]
pub struct Animation {
    /// Maps the node index of a joint to its animation keyframe data.
    pub channels: HashMap<usize, PosRotScale>,
    /// The total duration of the animation. Computed as the maximum time of any
    /// keyframe on any channel.
    pub duration: f32,
}

/// Hashmap which stores a mapping from [`ImageKey`] to a labeled handle.
pub type ImageMap = FastHashMap<ImageKey, Labeled<Texture>>;

/// Loaded data on a gltf scene that can be reused across multiple instances of
/// the same set of objects.
#[derive(Debug)]
pub struct LoadedGltfScene {
    pub meshes: Vec<Labeled<Mesh>>,
    pub materials: Vec<Labeled<types::MaterialHandle>>,
    pub default_material: types::MaterialHandle,
    pub images: ImageMap,
    pub skins: Vec<Labeled<Skin>>,
    pub animations: Vec<Labeled<Animation>>,
}

/// Data specific to each instance of a gltf scene.
pub struct GltfSceneInstance {
    /// The flat list of nodes in the scene. Each node points to a list of
    /// children and optionally a parent using indices.
    pub nodes: Vec<Labeled<Node>>,
    /// Iterating the `nodes` following the order in this list guarantees that
    /// parents will always be visited before children. This allows avoiding
    /// recursion in several algorithms.
    pub topological_order: Vec<usize>,
}

/// Describes how loading gltf failed.
#[derive(Debug, Error)]
pub enum GltfLoadError<E: std::error::Error + 'static> {
    #[error("Gltf parsing or validation error")]
    Gltf(#[from] gltf::Error),
    #[error("Buffer {0} failed to be loaded from the fs")]
    BufferIo(SsoString, #[source] E),
    #[error("Texture {0} failed to be loaded from the fs")]
    TextureIo(SsoString, #[source] E),
    #[error("Texture {0} failed to be loaded as an image")]
    TextureDecode(SsoString, #[source] image::ImageError),
    #[cfg(feature = "ddsfile")]
    #[error("Texture {0} failed to be loaded as a ddsfile due to incompatible dxgi format {1:?}")]
    TextureBadDxgiFormat(SsoString, ddsfile::DxgiFormat),
    #[cfg(feature = "ddsfile")]
    #[error("Texture {0} failed to be loaded as a ddsfile due to incompatible d3d format {1:?}")]
    TextureBadD3DFormat(SsoString, ddsfile::D3DFormat),
    #[cfg(feature = "ktx2")]
    #[error("Texture {0} failed to be loaded as a ktx2 file due to incompatible format {1:?}")]
    TextureBadKxt2Format(SsoString, ktx2::Format),
    #[error("Texture {0} failed to be loaded as it has 0 levels")]
    TextureZeroLevels(SsoString),
    #[error("Texture {0} failed to be loaded as it has 0 layers")]
    TextureTooManyLayers(SsoString),
    #[error("Rend3-gltf expects gltf files to have a single scene.")]
    GltfSingleSceneOnly,
    #[error("Mesh {0} does not have positions")]
    MissingPositions(usize),
    #[error("Gltf file references mesh {0} but mesh does not exist")]
    MissingMesh(usize),
    #[error("Gltf file references skin {0} but skin does not exist")]
    MissingSkin(usize),
    #[error("Gltf file references material {0} but material does not exist")]
    MissingMaterial(usize),
    #[error("Mesh {0} primitive {1} uses unsupported mode {2:?}. Only triangles are supported")]
    UnsupportedPrimitiveMode(usize, usize, gltf::mesh::Mode),
    #[error("Mesh {0} failed validation")]
    MeshValidationError(usize, #[source] MeshValidationError),
    #[error("Animation {0} channel {1} does not have keyframe times.")]
    MissingKeyframeTimes(usize, usize),
    #[error("Animation {0} channel {1} does not have keyframe values.")]
    MissingKeyframeValues(usize, usize),
}

/// Tries to decode data as base64, failing if the prefix doesn't match.
pub fn try_load_base64(uri: &str) -> Option<Vec<u8>> {
    let octet_stream_header = "data:";

    let base64_data = uri.strip_prefix(octet_stream_header)?;

    let (_mime, rest) = base64_data.split_once(';').unwrap();
    let (encoding, data) = rest.split_once(',').unwrap();
    if encoding != "base64" {
        return None;
    }

    log::info!("loading {} bytes of base64 data", data.len());
    profiling::scope!("decoding base64 uri");
    // TODO: errors
    Some(base64::prelude::BASE64_STANDARD.decode(data).unwrap())
}

/// Default implementation of [`load_gltf`]'s `io_func` that loads from the
/// filesystem relative to the gltf.
///
/// The first argumnet is the directory all relative paths should be considered
/// against. This is more than likely the directory the gltf/glb is in.
pub async fn filesystem_io_func(parent_directory: impl AsRef<Path>, uri: &str) -> Result<Vec<u8>, std::io::Error> {
    if let Some(data) = try_load_base64(uri) {
        return Ok(data);
    }

    let path_resolved = parent_directory.as_ref().join(uri);
    let display = path_resolved.as_os_str().to_string_lossy();
    // profiling::scope!("loading file", &display);
    log::info!("loading file '{}' from disk", &display);
    std::fs::read(path_resolved)
}

/// Determines parameters that are given to various parts of the gltf world that
/// cannot be specified by gltf alone.
#[derive(Copy, Clone)]
pub struct GltfLoadSettings {
    /// Global scale applied to all objects (default: 1)
    pub scale: f32,
    /// Size of the shadow map in world space (default: 100)
    pub directional_light_shadow_distance: f32,
    /// Resolution of the shadow map (default: 2048)
    pub directional_light_resolution: u16,
    /// Coordinate space normal maps should use (default Up)
    pub normal_direction: pbr::NormalTextureYDirection,
    /// Enable built-in directional lights (default true)
    pub enable_directional: bool,
}

impl Default for GltfLoadSettings {
    fn default() -> Self {
        Self {
            scale: 1.0,
            directional_light_shadow_distance: 100.0,
            directional_light_resolution: 2048,
            normal_direction: pbr::NormalTextureYDirection::Up,
            enable_directional: true,
        }
    }
}

/// Load a given gltf into the renderer's world.
///
/// Allows the user to specify how URIs are resolved into their underlying data.
/// Supports most gltfs and glbs.
///
/// **Must** keep the [`LoadedGltfScene`] alive for the scene to remain.
///
/// See [`load_gltf_data`] and [`instance_loaded_scene`] if you need more
/// fine-grained control about how and when the scene data is instanced.
///
/// ```no_run
/// # use std::path::Path;
/// # let renderer = unimplemented!();
/// let path = Path::new("some/path/scene.gltf"); // or glb
/// let gltf_data = std::fs::read(&path).unwrap();
/// let parent_directory = path.parent().unwrap();
/// let _loaded = pollster::block_on(rend3_gltf::load_gltf(
///     &renderer,
///     &gltf_data,
///     &rend3_gltf::GltfLoadSettings::default(),
///     |p| async move { rend3_gltf::filesystem_io_func(&parent_directory, &p).await }
/// ));
/// ```
pub async fn load_gltf<F, Fut, E>(
    renderer: &Arc<Renderer>,
    data: &[u8],
    settings: &GltfLoadSettings,
    io_func: F,
) -> Result<(LoadedGltfScene, GltfSceneInstance), GltfLoadError<E>>
where
    F: FnMut(SsoString) -> Fut,
    Fut: Future<Output = Result<Vec<u8>, E>>,
    E: std::error::Error + 'static,
{
    // profiling::scope!("loading gltf");

    let mut file = {
        // profiling::scope!("parsing gltf");
        gltf::Gltf::from_slice_without_validation(data)?
    };

    let loaded = load_gltf_data(renderer, &mut file, settings, io_func).await?;

    if file.scenes().len() != 1 {
        return Err(GltfLoadError::GltfSingleSceneOnly);
    }

    let instance = instance_loaded_scene(
        renderer,
        &loaded,
        file.nodes().collect(),
        settings,
        Mat4::from_scale(Vec3::new(
            settings.scale,
            settings.scale,
            if renderer.handedness == Handedness::Left {
                -settings.scale
            } else {
                settings.scale
            },
        )),
    )?;

    Ok((loaded, instance))
}

/// Load a given gltf's data, like meshes and materials, without yet adding
/// any of the nodes to the scene.
///
/// Allows the user to specify how URIs are resolved into their underlying data.
/// Supports most gltfs and glbs.
///
/// **Must** keep the [`LoadedGltfScene`] alive for the meshes and materials
pub async fn load_gltf_data<F, Fut, E>(
    renderer: &Arc<Renderer>,
    file: &mut gltf::Gltf,
    settings: &GltfLoadSettings,
    mut io_func: F,
) -> Result<LoadedGltfScene, GltfLoadError<E>>
where
    F: FnMut(SsoString) -> Fut,
    Fut: Future<Output = Result<Vec<u8>, E>>,
    E: std::error::Error + 'static,
{
    // profiling::scope!("loading gltf data");
    let blob = file.blob.take();

    let buffers = load_buffers(file.buffers(), blob, &mut io_func).await?;

    let default_material = load_default_material(renderer);
    let meshes = load_meshes(renderer, file.meshes(), &buffers)?;
    let (materials, images) =
        load_materials_and_textures(renderer, file.materials(), &buffers, settings, &mut io_func).await?;
    let skins = load_skins(file.skins(), &buffers)?;
    let animations = load_animations(file.animations(), &buffers)?;

    let loaded = LoadedGltfScene {
        meshes,
        materials,
        default_material,
        images,
        skins,
        animations,
    };

    Ok(loaded)
}

/// Adds a single mesh from the [`LoadedGltfScene`] found by its index,
/// as an object to the scene.
pub fn add_mesh_by_index<E: std::error::Error + 'static>(
    renderer: &Arc<Renderer>,
    loaded: &LoadedGltfScene,
    mesh_index: usize,
    name: Option<&str>,
    skin_index: Option<usize>,
    transform: Mat4,
) -> Result<Labeled<Object>, GltfLoadError<E>> {
    let mesh_handle = loaded
        .meshes
        .get(mesh_index)
        .ok_or(GltfLoadError::MissingMesh(mesh_index))?;

    let mut primitives = Vec::new();
    let mut skeletons = Vec::new();

    let skin = if let Some(skin_index) = skin_index {
        let skin = loaded
            .skins
            .get(skin_index)
            .ok_or(GltfLoadError::MissingSkin(skin_index))?;
        Some(skin)
    } else {
        None
    };

    for prim in &mesh_handle.inner.primitives {
        let mat_idx = prim.material;
        let mat = mat_idx
            .map_or_else(
                || Some(&loaded.default_material),
                |mat_idx| loaded.materials.get(mat_idx).map(|m| &m.inner),
            )
            .ok_or_else(|| GltfLoadError::MissingMaterial(mat_idx.expect("Could not find default material")))?;

        let mesh_kind = if let Some(skin) = skin {
            let skeleton = renderer.add_skeleton(Skeleton {
                // We don't need to use the inverse bind matrices. At rest pose, every
                // joint matrix is inv_bind_pose * bind_pose, thus the identity matrix.
                joint_matrices: vec![Mat4::IDENTITY; skin.inner.inverse_bind_matrices.len()],
                mesh: prim.handle.clone(),
            });
            skeletons.push(skeleton.clone());
            ObjectMeshKind::Animated(skeleton)
        } else {
            ObjectMeshKind::Static(prim.handle.clone())
        };

        primitives.push(renderer.add_object(types::Object {
            mesh_kind,
            material: mat.clone(),
            transform,
        }));
    }

    Ok(Labeled::new(
        Object {
            primitives,
            armature: skin_index.map(|skin_index| Armature { skeletons, skin_index }),
        },
        name,
    ))
}

/// Computes topological ordering and children->parent map.
fn node_indices_topological_sort(nodes: &[gltf::Node]) -> (Vec<usize>, BTreeMap<usize, usize>) {
    // NOTE: The algorithm uses BTreeMaps to guarantee consistent ordering.

    // Maps parent to list of children
    let mut children = BTreeMap::<usize, Vec<usize>>::new();
    for node in nodes {
        children.insert(node.index(), node.children().map(|n| n.index()).collect());
    }

    // Maps child to parent
    let parents: BTreeMap<usize, usize> = children
        .iter()
        .flat_map(|(parent, children)| children.iter().map(|ch| (*ch, *parent)))
        .collect();

    // Initialize the BFS queue with nodes that don't have any parent (i.e. roots)
    let mut queue: VecDeque<usize> = children.keys().filter(|n| parents.get(n).is_none()).cloned().collect();

    let mut topological_sort = Vec::<usize>::new();

    while let Some(n) = queue.pop_front() {
        topological_sort.push(n);
        for ch in &children[&n] {
            queue.push_back(*ch);
        }
    }

    (topological_sort, parents)
}

/// Instances a Gltf scene that has been loaded using [`load_gltf_data`]. Will
/// create as many [`Object`]s as required.
///
/// You need to hold onto the returned value from this function to make sure the
/// objects don't get deleted.
pub fn instance_loaded_scene<E: std::error::Error + 'static>(
    renderer: &Arc<Renderer>,
    loaded: &LoadedGltfScene,
<<<<<<< HEAD
    nodes: Vec<gltf::Node>,
=======
    nodes: Vec<gltf::Node<'_>>,
>>>>>>> 45d60b80
    settings: &GltfLoadSettings,
    parent_transform: Mat4,
) -> Result<GltfSceneInstance, GltfLoadError<E>> {
    let (topological_order, parents) = node_indices_topological_sort(&nodes);

    let num_nodes = nodes.len();

    debug_assert_eq!(topological_order.len(), num_nodes);

    let mut node_transforms = vec![Mat4::IDENTITY; num_nodes];

    let mut final_nodes = vec![Labeled::new(Node::default(), None); nodes.len()];
    for node_idx in topological_order.iter() {
        let node = &nodes[*node_idx];

        let local_transform = Mat4::from_cols_array_2d(&node.transform().matrix());
        let parent_transform = parents
            .get(&node.index())
            .map(|p| node_transforms[*p])
            .unwrap_or(parent_transform);
        let transform = parent_transform * local_transform;
        node_transforms[*node_idx] = transform;

        let object = if let Some(mesh) = node.mesh() {
            Some(add_mesh_by_index(
                renderer,
                loaded,
                mesh.index(),
                mesh.name(),
                node.skin().map(|s| s.index()),
                transform,
            )?)
        } else {
            None
        };

        let light = if let Some(light) = node.light() {
            match light.kind() {
                gltf::khr_lights_punctual::Kind::Directional if settings.enable_directional => {
                    let direction = transform.transform_vector3(-Vec3::Z);
                    Some(renderer.add_directional_light(types::DirectionalLight {
                        color: Vec3::from(light.color()),
                        intensity: light.intensity(),
                        direction,
                        distance: settings.directional_light_shadow_distance,
                        resolution: settings.directional_light_resolution,
                    }))
                }
                _ => None,
            }
        } else {
            None
        };

        let children = node.children().map(|node| node.index()).collect();

        final_nodes[*node_idx] = Labeled::new(
            Node {
                parent: parents.get(&node.index()).cloned(),
                children,
                local_transform,
                object,
                directional_light: light,
            },
            node.name(),
        )
    }
    Ok(GltfSceneInstance {
        nodes: final_nodes,
        topological_order,
    })
}

/// Loads buffers from a [`gltf::Buffer`] iterator, calling io_func to resolve
/// them from URI.
///
/// If the gltf came from a .glb, the glb's blob should be provided.
///
/// # Panics
///
/// Panics if buffers requires a blob but no blob was given.
pub async fn load_buffers<F, Fut, E>(
    file: impl ExactSizeIterator<Item = gltf::Buffer<'_>>,
    blob: Option<Vec<u8>>,
    mut io_func: F,
) -> Result<Vec<Vec<u8>>, GltfLoadError<E>>
where
    F: FnMut(SsoString) -> Fut,
    Fut: Future<Output = Result<Vec<u8>, E>>,
    E: std::error::Error + 'static,
{
    // profiling::scope!("loading buffers");
    let mut buffers = Vec::with_capacity(file.len());
    let mut blob_index = None;
    for b in file {
        let data = match b.source() {
            Source::Bin => {
                blob_index = Some(b.index());
                Vec::new()
            }
            Source::Uri(uri) => io_func(SsoString::from(uri))
                .await
                .map_err(|e| GltfLoadError::BufferIo(SsoString::from(uri), e))?,
        };
        buffers.push(data);
    }
    if let Some(blob_index) = blob_index {
        buffers[blob_index] = blob.expect("glb blob not found, but gltf expected it");
    }
    Ok(buffers)
}

/// Loads meshes from a [`gltf::Mesh`] iterator.
///
/// All binary data buffers must be provided. Call this with
/// [`gltf::Document::meshes`] as the mesh argument.
pub fn load_meshes<'a, E: std::error::Error + 'static>(
    renderer: &Arc<Renderer>,
    meshes: impl Iterator<Item = gltf::Mesh<'a>>,
    buffers: &[Vec<u8>],
) -> Result<Vec<Labeled<Mesh>>, GltfLoadError<E>> {
    profiling::scope!("loading meshes");
    meshes
        .into_iter()
        .map(|mesh| {
            let mut res_prims = Vec::new();
            for prim in mesh.primitives() {
                if prim.mode() != gltf::mesh::Mode::Triangles {
                    return Err(GltfLoadError::UnsupportedPrimitiveMode(
                        mesh.index(),
                        prim.index(),
                        prim.mode(),
                    ));
                }

                let reader = prim.reader(|b| Some(&buffers[b.index()][..b.length()]));

                let vertex_positions: Vec<_> = reader
                    .read_positions()
                    .ok_or_else(|| GltfLoadError::MissingPositions(mesh.index()))?
                    .map(Vec3::from)
                    .collect();

                // glTF models are right handed, so we must flip their winding order
                let mut builder = types::MeshBuilder::new(vertex_positions, renderer.handedness);
                if renderer.handedness == Handedness::Left {
                    builder = builder.with_flip_winding_order();
                }

                if let Some(normals) = reader.read_normals() {
                    builder = builder.with_vertex_normals(normals.map(Vec3::from).collect())
                }

                if let Some(tangents) = reader.read_tangents() {
                    // todo: handedness
                    builder = builder.with_vertex_tangents(tangents.map(|[x, y, z, _]| Vec3::new(x, y, z)).collect())
                }

                if let Some(uvs) = reader.read_tex_coords(0) {
                    builder = builder.with_vertex_texture_coordinates_0(uvs.into_f32().map(Vec2::from).collect())
                }

                if let Some(uvs) = reader.read_tex_coords(1) {
                    builder = builder.with_vertex_texture_coordinates_1(uvs.into_f32().map(Vec2::from).collect())
                }

                if let Some(colors) = reader.read_colors(0) {
                    builder = builder.with_vertex_color_0(colors.into_rgba_u8().collect())
                }

                if let Some(indices) = reader.read_indices() {
                    builder = builder.with_indices(indices.into_u32().collect())
                }

                if let Some(joint_indices) = reader.read_joints(0) {
                    builder = builder.with_vertex_joint_indices(joint_indices.into_u16().collect())
                }

                if let Some(joint_weights) = reader.read_weights(0) {
                    builder = builder.with_vertex_joint_weights(joint_weights.into_f32().map(Vec4::from).collect())
                }

                let mesh = builder
                    .build()
                    .map_err(|valid| GltfLoadError::MeshValidationError(mesh.index(), valid))?;

                let handle = renderer.add_mesh(mesh);

                res_prims.push(MeshPrimitive {
                    handle,
                    material: prim.material().index(),
                })
            }
            Ok(Labeled::new(Mesh { primitives: res_prims }, mesh.name()))
        })
        .collect()
}

fn load_skins<E: std::error::Error + 'static>(
    skins: gltf::iter::Skins,
    buffers: &[Vec<u8>],
) -> Result<Vec<Labeled<Skin>>, GltfLoadError<E>> {
    let mut res_skins = vec![];

    for skin in skins {
        let num_joints = skin.joints().count();
        let reader = skin.reader(|b| Some(&buffers[b.index()][..b.length()]));

        let inv_b_mats = if let Some(inv_b_mats) = reader.read_inverse_bind_matrices() {
            inv_b_mats.map(|mat| Mat4::from_cols_array_2d(&mat)).collect()
        } else {
            // The inverse bind matrices are sometimes not provided. This has to
            // be interpreted as all of them being the identity transform.
            vec![Mat4::IDENTITY; num_joints]
        };

        let joints = skin
            .joints()
            .map(|node| Labeled::new(Joint { node_idx: node.index() }, node.name()))
            .collect();

        res_skins.push(Labeled::new(
            Skin {
                inverse_bind_matrices: inv_b_mats,
                joints,
            },
            skin.name(),
        ))
    }

    Ok(res_skins)
}

fn compute_animation_duration(channels: &HashMap<usize, PosRotScale>) -> f32 {
    fn channel_duration<T>(channel: &AnimationChannel<T>) -> f32 {
        channel
            .times
            .iter()
            .copied()
            .map(float_ord::FloatOrd)
            .max()
            .map(|f_ord| f_ord.0)
            .unwrap_or(0.0)
    }
    channels
        .values()
        .map(|ch| {
            let m1 = ch.translation.as_ref().map(channel_duration).unwrap_or(0.0);
            let m2 = ch.rotation.as_ref().map(channel_duration).unwrap_or(0.0);
            let m3 = ch.scale.as_ref().map(channel_duration).unwrap_or(0.0);
            m1.max(m2).max(m3)
        })
        .map(float_ord::FloatOrd)
        .max()
        .map(|x| x.0)
        .unwrap_or(0.0)
}

fn load_animations<E: std::error::Error + 'static>(
    animations: gltf::iter::Animations,
    buffers: &[Vec<u8>],
) -> Result<Vec<Labeled<Animation>>, GltfLoadError<E>> {
    let mut result = Vec::new();
    for anim in animations {
        let mut result_channels = HashMap::<usize, PosRotScale>::new();

        for (ch_idx, ch) in anim.channels().enumerate() {
            let target = ch.target();
            let node_idx = target.node().index();

            // Get the PosRotScale for the current target node or create a new
            // one if it doesn't exist.
            let chs = result_channels
                .entry(node_idx)
                .or_insert_with(|| PosRotScale::new(node_idx as u32));

            let reader = ch.reader(|b| Some(&buffers[b.index()][..b.length()]));

            // In gltf, 'inputs' refers to the keyframe times
            let times = reader
                .read_inputs()
                .ok_or_else(|| GltfLoadError::MissingKeyframeTimes(anim.index(), ch_idx))?
                .collect();

            // And 'outputs' means the keyframe values, which varies depending on the type
            // of keyframe
            match reader
                .read_outputs()
                .ok_or_else(|| GltfLoadError::MissingKeyframeValues(anim.index(), ch_idx))?
            {
                gltf::animation::util::ReadOutputs::Translations(trs) => {
                    chs.translation = Some(AnimationChannel {
                        values: trs.map(Vec3::from).collect(),
                        times,
                    })
                }
                gltf::animation::util::ReadOutputs::Rotations(rots) => {
                    chs.rotation = Some(AnimationChannel {
                        values: rots.into_f32().map(Quat::from_array).collect(),
                        times,
                    });
                }
                gltf::animation::util::ReadOutputs::Scales(scls) => {
                    chs.scale = Some(AnimationChannel {
                        values: scls.map(Vec3::from).collect(),
                        times,
                    });
                }
                gltf::animation::util::ReadOutputs::MorphTargetWeights(_) => {
                    // TODO
                }
            }
        }

        result.push(Labeled::new(
            Animation {
                duration: compute_animation_duration(&result_channels),
                channels: result_channels,
            },
            anim.name(),
        ))
    }

    Ok(result)
}

/// Creates a gltf default material.
pub fn load_default_material(renderer: &Arc<Renderer>) -> types::MaterialHandle {
    profiling::scope!("creating default material");
    renderer.add_material(pbr::PbrMaterial {
        albedo: pbr::AlbedoComponent::Value(Vec4::splat(1.0)),
        transparency: pbr::Transparency::Opaque,
        normal: pbr::NormalTexture::None,
        aomr_textures: pbr::AoMRTextures::None,
        ao_factor: Some(1.0),
        metallic_factor: Some(1.0),
        roughness_factor: Some(1.0),
        clearcoat_textures: pbr::ClearcoatTextures::None,
        clearcoat_factor: Some(1.0),
        clearcoat_roughness_factor: Some(1.0),
        emissive: pbr::MaterialComponent::None,
        reflectance: pbr::MaterialComponent::None,
        anisotropy: pbr::MaterialComponent::None,
        uv_transform0: Mat3::IDENTITY,
        uv_transform1: Mat3::IDENTITY,
        unlit: false,
        sample_type: pbr::SampleType::Linear,
    })
}

/// Loads materials and textures from a [`gltf::Material`] iterator.
///
/// All binary data buffers must be provided. Call this with
/// [`gltf::Document::materials`] as the materials argument.
///
/// io_func determines how URIs are resolved into their underlying data.
pub async fn load_materials_and_textures<F, Fut, E>(
    renderer: &Arc<Renderer>,
    materials: impl ExactSizeIterator<Item = gltf::Material<'_>>,
    buffers: &[Vec<u8>],
    settings: &GltfLoadSettings,
    io_func: &mut F,
) -> Result<(Vec<Labeled<types::MaterialHandle>>, ImageMap), GltfLoadError<E>>
where
    F: FnMut(SsoString) -> Fut,
    Fut: Future<Output = Result<Vec<u8>, E>>,
    E: std::error::Error + 'static,
{
    // profiling::scope!("loading materials and textures");

    let mut images = ImageMap::default();
    let mut result = Vec::with_capacity(materials.len());
    for material in materials {
        // profiling::scope!("load material", material.name().unwrap_or_default());

        let pbr = material.pbr_metallic_roughness();
        let albedo = pbr.base_color_texture();
        let albedo_factor = pbr.base_color_factor();
        let occlusion = material.occlusion_texture();
        let emissive = material.emissive_texture();
        let emissive_factor = material.emissive_factor();
        let normals = material.normal_texture();
        let roughness_factor = pbr.roughness_factor();
        let metallic_factor = pbr.metallic_factor();
        let metallic_roughness = pbr.metallic_roughness_texture();

        let nearest = albedo
            .as_ref()
            .map(|i| match i.texture().sampler().mag_filter() {
                Some(gltf::texture::MagFilter::Nearest) => pbr::SampleType::Nearest,
                Some(gltf::texture::MagFilter::Linear) => pbr::SampleType::Linear,
                None => pbr::SampleType::Linear,
            })
            .unwrap_or_default();

        let uv_transform = albedo
            .as_ref()
            .and_then(|i| {
                let transform = i.texture_transform()?;
                Some(Mat3::from_scale_angle_translation(
                    transform.scale().into(),
                    transform.rotation(),
                    transform.offset().into(),
                ))
            })
            .unwrap_or(Mat3::IDENTITY);

        let albedo_tex = util::texture_option_resolve(
            albedo.map(|i| load_image_cached(renderer, &mut images, i.texture().source(), true, buffers, io_func)),
        )
        .await?;
        let occlusion_tex = util::texture_option_resolve(
            occlusion.map(|i| load_image_cached(renderer, &mut images, i.texture().source(), false, buffers, io_func)),
        )
        .await?;
        let emissive_tex = util::texture_option_resolve(
            emissive.map(|i| load_image_cached(renderer, &mut images, i.texture().source(), true, buffers, io_func)),
        )
        .await?;
        let normals_tex = util::texture_option_resolve(
            normals.map(|i| load_image_cached(renderer, &mut images, i.texture().source(), false, buffers, io_func)),
        )
        .await?;
        let metallic_roughness_tex = util::texture_option_resolve(
            metallic_roughness
                .map(|i| load_image_cached(renderer, &mut images, i.texture().source(), false, buffers, io_func)),
        )
        .await?;

        let handle = renderer.add_material(pbr::PbrMaterial {
            albedo: match albedo_tex {
                Some(tex) => pbr::AlbedoComponent::TextureVertexValue {
                    texture: tex.handle,
                    value: Vec4::from(albedo_factor),
                    srgb: false,
                },
                None => pbr::AlbedoComponent::ValueVertex {
                    value: Vec4::from(albedo_factor),
                    srgb: false,
                },
            },
            transparency: match material.alpha_mode() {
                gltf::material::AlphaMode::Opaque => pbr::Transparency::Opaque,
                gltf::material::AlphaMode::Mask => pbr::Transparency::Cutout {
                    cutout: material.alpha_cutoff().unwrap_or(0.5),
                },
                gltf::material::AlphaMode::Blend => pbr::Transparency::Blend,
            },
            normal: match normals_tex {
                Some(tex) if tex.format.describe().components == 2 => {
                    pbr::NormalTexture::Bicomponent(tex.handle, settings.normal_direction)
                }
                Some(tex) if tex.format.describe().components >= 3 => {
                    pbr::NormalTexture::Tricomponent(tex.handle, settings.normal_direction)
                }
                _ => pbr::NormalTexture::None,
            },
            aomr_textures: match (metallic_roughness_tex, occlusion_tex) {
                (Some(mr), Some(ao)) if mr == ao => pbr::AoMRTextures::Combined {
                    texture: Some(mr.handle),
                },
                (mr, ao)
                    if ao
                        .as_ref()
                        .map(|ao| ao.format.describe().components < 3)
                        .unwrap_or(false) =>
                {
                    pbr::AoMRTextures::Split {
                        mr_texture: util::extract_handle(mr),
                        ao_texture: util::extract_handle(ao),
                    }
                }
                (mr, ao) => pbr::AoMRTextures::SwizzledSplit {
                    mr_texture: util::extract_handle(mr),
                    ao_texture: util::extract_handle(ao),
                },
            },
            metallic_factor: Some(metallic_factor),
            roughness_factor: Some(roughness_factor),
            emissive: match emissive_tex {
                Some(tex) => pbr::MaterialComponent::TextureValue {
                    texture: tex.handle,
                    value: Vec3::from(emissive_factor),
                },
                None => pbr::MaterialComponent::Value(Vec3::from(emissive_factor)),
            },
            uv_transform0: uv_transform,
            uv_transform1: uv_transform,
            unlit: material.unlit(),
            sample_type: nearest,
            ..pbr::PbrMaterial::default()
        });

        result.push(Labeled::new(handle, material.name()));
    }

    Ok((result, images))
}

/// Loads a single image from a [`gltf::Image`], with caching.
///
/// Uses the given ImageMap as a cache.
///
/// All binary data buffers must be provided. You can get the image from a
/// texture by calling [`gltf::Texture::source`].
///
/// io_func determines how URIs are resolved into their underlying data.
pub async fn load_image_cached<F, Fut, E>(
    renderer: &Arc<Renderer>,
    images: &mut ImageMap,
    image: gltf::Image<'_>,
    srgb: bool,
    buffers: &[Vec<u8>],
    io_func: &mut F,
) -> Result<Labeled<Texture>, GltfLoadError<E>>
where
    F: FnMut(SsoString) -> Fut,
    Fut: Future<Output = Result<Vec<u8>, E>>,
    E: std::error::Error + 'static,
{
    let key = ImageKey {
        index: image.index(),
        srgb,
    };

    let entry = match images.entry(key) {
        Entry::Occupied(handle) => return Ok(handle.get().clone()),
        Entry::Vacant(v) => v,
    };

    let handle = load_image(renderer, image, srgb, buffers, io_func).await?;

    entry.insert(handle.clone());

    Ok(handle)
}

/// Loads a single image from a [`gltf::Image`].
///
/// All binary data buffers must be provided. Call this with
/// [`gltf::Document::materials`] as the materials argument.
///
/// io_func determines how URIs are resolved into their underlying data.
pub async fn load_image<F, Fut, E>(
    renderer: &Arc<Renderer>,
    image: gltf::Image<'_>,
    srgb: bool,
    buffers: &[Vec<u8>],
    io_func: &mut F,
) -> Result<Labeled<Texture>, GltfLoadError<E>>
where
    F: FnMut(SsoString) -> Fut,
    Fut: Future<Output = Result<Vec<u8>, E>>,
    E: std::error::Error + 'static,
{
    // profiling::scope!("load image", image.name().unwrap_or_default());
    let (data, uri) = match image.source() {
        gltf::image::Source::Uri { uri, .. } => {
            let data = io_func(SsoString::from(uri))
                .await
                .map_err(|e| GltfLoadError::TextureIo(SsoString::from(uri), e))?;
            (Cow::Owned(data), SsoString::from(uri))
        }
        gltf::image::Source::View { view, .. } => {
            let start = view.offset();
            let end = start + view.length();
            (
                Cow::Borrowed(&buffers[view.buffer().index()][start..end]),
                SsoString::from("<embedded>"),
            )
        }
    };

    let mut uri = Some(uri);
    let mut texture = None;

    #[cfg(feature = "ktx2")]
    if let Ok(reader) = ktx2::Reader::new(&data) {
        profiling::scope!("parsing ktx2");

        let header = reader.header();

        let src_format = header.format.unwrap();
        let format = util::map_ktx2_format(src_format, srgb)
            .ok_or_else(|| GltfLoadError::TextureBadKxt2Format(uri.take().unwrap(), src_format))?;

        if header.level_count == 0 {
            return Err(GltfLoadError::TextureZeroLevels(uri.take().unwrap()));
        }
        if header.layer_count >= 2 {
            return Err(GltfLoadError::TextureTooManyLayers(uri.take().unwrap()));
        }

        let describe = format.describe();
        let guaranteed_format = describe.guaranteed_format_features;
        let generate = header.level_count == 1
            && guaranteed_format
                .flags
                .contains(rend3::types::TextureFormatFeatureFlags::FILTERABLE)
            && guaranteed_format.allowed_usages.contains(
                rend3::types::TextureUsages::TEXTURE_BINDING | rend3::types::TextureUsages::RENDER_ATTACHMENT,
            );

        let size: usize = reader.levels().map(|s| s.len()).sum();

        let mut data = Vec::with_capacity(size);
        for level in reader.levels() {
            data.extend_from_slice(level);
        }

        texture = Some(types::Texture {
            label: image.name().map(str::to_owned),
            format,
            size: UVec2::new(header.pixel_width, header.pixel_height),
            data,
            mip_count: if generate {
                types::MipmapCount::Maximum
            } else {
                types::MipmapCount::Specific(std::num::NonZeroU32::new(header.level_count).unwrap())
            },
            mip_source: if generate {
                types::MipmapSource::Generated
            } else {
                types::MipmapSource::Uploaded
            },
        })
    }

    #[cfg(feature = "ddsfile")]
    if texture.is_none() {
        if let Ok(dds) = ddsfile::Dds::read(&mut std::io::Cursor::new(&data)) {
            profiling::scope!("parsing dds");
            let format = dds
                .get_dxgi_format()
                .map(|f| {
                    util::map_dxgi_format(f, srgb)
                        .ok_or_else(|| GltfLoadError::TextureBadDxgiFormat(uri.take().unwrap(), f))
                })
                .or_else(|| {
                    dds.get_d3d_format().map(|f| {
                        util::map_d3d_format(f, srgb)
                            .ok_or_else(|| GltfLoadError::TextureBadD3DFormat(uri.take().unwrap(), f))
                    })
                })
                .unwrap()?;

            let levels = dds.get_num_mipmap_levels();

            if levels == 0 {
                return Err(GltfLoadError::TextureZeroLevels(uri.take().unwrap()));
            }

            let guaranteed_format = format.describe().guaranteed_format_features;
            let generate = dds.get_num_mipmap_levels() == 1
                && guaranteed_format
                    .flags
                    .contains(rend3::types::TextureFormatFeatureFlags::FILTERABLE)
                && guaranteed_format.allowed_usages.contains(
                    rend3::types::TextureUsages::TEXTURE_BINDING | rend3::types::TextureUsages::RENDER_ATTACHMENT,
                );

            let data = dds
                .get_data(0)
                .map_err(|_| GltfLoadError::TextureTooManyLayers(uri.take().unwrap()))?;

            texture = Some(types::Texture {
                label: image.name().map(str::to_owned),
                format,
                size: UVec2::new(dds.get_width(), dds.get_height()),
                data: data.to_vec(),
                mip_count: if generate {
                    types::MipmapCount::Maximum
                } else {
                    types::MipmapCount::Specific(std::num::NonZeroU32::new(dds.get_num_mipmap_levels()).unwrap())
                },
                mip_source: if generate {
                    types::MipmapSource::Generated
                } else {
                    types::MipmapSource::Uploaded
                },
            })
        }
    }

    if texture.is_none() {
        profiling::scope!("decoding image");
        let parsed =
            image::load_from_memory(&data).map_err(|e| GltfLoadError::TextureDecode(uri.take().unwrap(), e))?;
        let size = UVec2::new(parsed.width(), parsed.height());
        let (data, format) = util::convert_dynamic_image(parsed, srgb);

        texture = Some(types::Texture {
            label: image.name().map(str::to_owned),
            format,
            size,
            data,
            mip_count: types::MipmapCount::Maximum,
            mip_source: types::MipmapSource::Generated,
        })
    };

    let texture = texture.unwrap();
    let format = texture.format;
    let handle = renderer.add_texture_2d(texture);

    Ok(Labeled::new(Texture { handle, format }, image.name()))
}

/// Implementation utilities.
pub mod util {
    use std::future::Future;

    use image::{buffer::ConvertBuffer, ImageBuffer, Luma, Rgba};
    use rend3::types;

    use crate::{Labeled, Texture};

    /// Turns an `Option<Texture>` into `Option<types::TextureHandle>`
    pub fn extract_handle(texture: Option<Texture>) -> Option<types::Texture2DHandle> {
        texture.map(|t| t.handle)
    }

    /// Turns a `Option<Future<Output = Result<Labeled<T>, E>>>>` into a
    /// `Future<Output = Result<Option<T>, E>>`
    ///
    /// This is a very specific transformation that shows up a lot when using
    /// [`load_image_cached`](super::load_image_cached).
    pub async fn texture_option_resolve<F: Future, T, E>(fut: Option<F>) -> Result<Option<T>, E>
    where
        F: Future<Output = Result<Labeled<T>, E>>,
    {
        if let Some(f) = fut {
            match f.await {
                Ok(l) => Ok(Some(l.inner)),
                Err(e) => Err(e),
            }
        } else {
            Ok(None)
        }
    }

    pub fn convert_dynamic_image(image: image::DynamicImage, srgb: bool) -> (Vec<u8>, rend3::types::TextureFormat) {
        use rend3::types::TextureFormat as r3F;

        // profiling::scope!("convert dynamic image");
        match image {
            image::DynamicImage::ImageLuma8(i) => (i.into_raw(), r3F::R8Unorm),
            image::DynamicImage::ImageLumaA8(i) => (
                ConvertBuffer::<ImageBuffer<Luma<u8>, Vec<u8>>>::convert(&i).into_raw(),
                r3F::R8Unorm,
            ),
            image::DynamicImage::ImageRgb8(i) => (
                ConvertBuffer::<ImageBuffer<Rgba<u8>, Vec<u8>>>::convert(&i).into_raw(),
                if srgb { r3F::Rgba8UnormSrgb } else { r3F::Rgba8Unorm },
            ),
            image::DynamicImage::ImageRgba8(i) => {
                (i.into_raw(), if srgb { r3F::Rgba8UnormSrgb } else { r3F::Rgba8Unorm })
            }
            i => (
                i.into_rgba8().into_raw(),
                if srgb { r3F::Rgba8UnormSrgb } else { r3F::Rgba8Unorm },
            ),
        }
    }

    /// Maps a ktx2 format into the rend3's TextureFormat
    #[cfg(feature = "ktx2")]
    pub fn map_ktx2_format(format: ktx2::Format, srgb: bool) -> Option<rend3::types::TextureFormat> {
        use ktx2::Format as k2F;
        use rend3::types::{AstcBlock, AstcChannel, TextureFormat as r3F};
        Some(match format {
            k2F::R4G4_UNORM_PACK8
            | k2F::R4G4B4A4_UNORM_PACK16
            | k2F::B4G4R4A4_UNORM_PACK16
            | k2F::R5G6B5_UNORM_PACK16
            | k2F::B5G6R5_UNORM_PACK16
            | k2F::R5G5B5A1_UNORM_PACK16
            | k2F::B5G5R5A1_UNORM_PACK16
            | k2F::A1R5G5B5_UNORM_PACK16 => return None,
            k2F::R8_UNORM | k2F::R8_SRGB => {
                if srgb {
                    return None;
                } else {
                    r3F::R8Unorm
                }
            }
            k2F::R8_SNORM => r3F::R8Snorm,
            k2F::R8_UINT => r3F::R8Uint,
            k2F::R8_SINT => r3F::R8Sint,
            k2F::R8G8_UNORM | k2F::R8G8_SRGB => {
                if srgb {
                    return None;
                } else {
                    r3F::Rg8Unorm
                }
            }
            k2F::R8G8_SNORM => r3F::Rg8Snorm,
            k2F::R8G8_UINT => r3F::Rg8Uint,
            k2F::R8G8_SINT => r3F::Rg8Sint,
            k2F::R8G8B8_UNORM
            | k2F::R8G8B8_SNORM
            | k2F::R8G8B8_UINT
            | k2F::R8G8B8_SINT
            | k2F::R8G8B8_SRGB
            | k2F::B8G8R8_UNORM
            | k2F::B8G8R8_SNORM
            | k2F::B8G8R8_UINT
            | k2F::B8G8R8_SINT
            | k2F::B8G8R8_SRGB => return None,
            k2F::R8G8B8A8_UNORM | k2F::R8G8B8A8_SRGB => {
                if srgb {
                    r3F::Rgba8UnormSrgb
                } else {
                    r3F::Rgba8Unorm
                }
            }
            k2F::R8G8B8A8_SNORM => r3F::Rgba8Snorm,
            k2F::R8G8B8A8_UINT => r3F::Rgba8Uint,
            k2F::R8G8B8A8_SINT => r3F::Rgba8Sint,
            k2F::B8G8R8A8_UNORM | k2F::B8G8R8A8_SRGB => {
                if srgb {
                    r3F::Bgra8UnormSrgb
                } else {
                    r3F::Bgra8Unorm
                }
            }
            k2F::B8G8R8A8_SNORM | k2F::B8G8R8A8_UINT | k2F::B8G8R8A8_SINT => return None,
            k2F::A2B10G10R10_UNORM_PACK32 => r3F::Rgb10a2Unorm,
            k2F::A2R10G10B10_UNORM_PACK32
            | k2F::A2R10G10B10_SNORM_PACK32
            | k2F::A2R10G10B10_UINT_PACK32
            | k2F::A2R10G10B10_SINT_PACK32
            | k2F::A2B10G10R10_SNORM_PACK32
            | k2F::A2B10G10R10_UINT_PACK32
            | k2F::A2B10G10R10_SINT_PACK32 => return None,
            k2F::R16_UNORM | k2F::R16_SNORM => return None,
            k2F::R16_UINT => r3F::R16Uint,
            k2F::R16_SINT => r3F::R16Sint,
            k2F::R16_SFLOAT => r3F::R16Float,
            k2F::R16G16_UNORM | k2F::R16G16_SNORM => return None,
            k2F::R16G16_UINT => r3F::Rg16Uint,
            k2F::R16G16_SINT => r3F::Rg16Sint,
            k2F::R16G16_SFLOAT => r3F::Rg16Float,
            k2F::R16G16B16_UNORM
            | k2F::R16G16B16_SNORM
            | k2F::R16G16B16_UINT
            | k2F::R16G16B16_SINT
            | k2F::R16G16B16_SFLOAT => return None,
            k2F::R16G16B16A16_UNORM => r3F::Rgba16Unorm,
            k2F::R16G16B16A16_SNORM => r3F::Rgba16Snorm,
            k2F::R16G16B16A16_UINT => r3F::Rgba16Uint,
            k2F::R16G16B16A16_SINT => r3F::Rgba16Sint,
            k2F::R16G16B16A16_SFLOAT => r3F::Rgba16Float,
            k2F::R32_UINT => r3F::R32Uint,
            k2F::R32_SINT => r3F::R32Sint,
            k2F::R32_SFLOAT => r3F::R32Float,
            k2F::R32G32_UINT => r3F::Rg32Uint,
            k2F::R32G32_SINT => r3F::Rg32Sint,
            k2F::R32G32_SFLOAT => r3F::Rg32Float,
            k2F::R32G32B32_UINT | k2F::R32G32B32_SINT | k2F::R32G32B32_SFLOAT => return None,
            k2F::R32G32B32A32_UINT => r3F::Rgba32Uint,
            k2F::R32G32B32A32_SINT => r3F::Rgba32Sint,
            k2F::R32G32B32A32_SFLOAT => r3F::Rgba32Float,
            k2F::R64_UINT
            | k2F::R64_SINT
            | k2F::R64_SFLOAT
            | k2F::R64G64_UINT
            | k2F::R64G64_SINT
            | k2F::R64G64_SFLOAT
            | k2F::R64G64B64_UINT
            | k2F::R64G64B64_SINT
            | k2F::R64G64B64_SFLOAT
            | k2F::R64G64B64A64_UINT
            | k2F::R64G64B64A64_SINT
            | k2F::R64G64B64A64_SFLOAT => return None,
            k2F::B10G11R11_UFLOAT_PACK32 => r3F::Rg11b10Float,
            k2F::E5B9G9R9_UFLOAT_PACK32 => r3F::Rgb9e5Ufloat,
            k2F::D16_UNORM => return None,
            k2F::X8_D24_UNORM_PACK32 => r3F::Depth24Plus,
            k2F::D32_SFLOAT => r3F::Depth32Float,
            k2F::S8_UINT | k2F::D16_UNORM_S8_UINT => return None,
            k2F::D24_UNORM_S8_UINT => r3F::Depth24PlusStencil8,
            k2F::D32_SFLOAT_S8_UINT => return None,
            k2F::BC1_RGB_UNORM_BLOCK
            | k2F::BC1_RGB_SRGB_BLOCK
            | k2F::BC1_RGBA_UNORM_BLOCK
            | k2F::BC1_RGBA_SRGB_BLOCK => {
                if srgb {
                    r3F::Bc1RgbaUnormSrgb
                } else {
                    r3F::Bc1RgbaUnorm
                }
            }
            k2F::BC2_UNORM_BLOCK | k2F::BC2_SRGB_BLOCK => {
                if srgb {
                    r3F::Bc2RgbaUnormSrgb
                } else {
                    r3F::Bc2RgbaUnorm
                }
            }
            k2F::BC3_UNORM_BLOCK | k2F::BC3_SRGB_BLOCK => {
                if srgb {
                    r3F::Bc3RgbaUnormSrgb
                } else {
                    r3F::Bc3RgbaUnorm
                }
            }
            k2F::BC4_UNORM_BLOCK => r3F::Bc4RUnorm,
            k2F::BC4_SNORM_BLOCK => r3F::Bc4RSnorm,
            k2F::BC5_UNORM_BLOCK => r3F::Bc5RgUnorm,
            k2F::BC5_SNORM_BLOCK => r3F::Bc5RgSnorm,
            k2F::BC6H_UFLOAT_BLOCK => r3F::Bc6hRgbUfloat,
            k2F::BC6H_SFLOAT_BLOCK => r3F::Bc6hRgbSfloat,
            k2F::BC7_UNORM_BLOCK | k2F::BC7_SRGB_BLOCK => {
                if srgb {
                    r3F::Bc7RgbaUnormSrgb
                } else {
                    r3F::Bc7RgbaUnorm
                }
            }
            k2F::ETC2_R8G8B8_UNORM_BLOCK | k2F::ETC2_R8G8B8_SRGB_BLOCK => {
                if srgb {
                    r3F::Etc2Rgb8UnormSrgb
                } else {
                    r3F::Etc2Rgb8Unorm
                }
            }
            k2F::ETC2_R8G8B8A1_UNORM_BLOCK | k2F::ETC2_R8G8B8A1_SRGB_BLOCK => {
                if srgb {
                    r3F::Etc2Rgb8A1UnormSrgb
                } else {
                    r3F::Etc2Rgb8A1Unorm
                }
            }
            k2F::ETC2_R8G8B8A8_UNORM_BLOCK | k2F::ETC2_R8G8B8A8_SRGB_BLOCK => return None,
            k2F::EAC_R11_UNORM_BLOCK => r3F::EacR11Unorm,
            k2F::EAC_R11_SNORM_BLOCK => r3F::EacR11Snorm,
            k2F::EAC_R11G11_UNORM_BLOCK => r3F::EacRg11Unorm,
            k2F::EAC_R11G11_SNORM_BLOCK => r3F::EacRg11Snorm,
            k2F::ASTC_4x4_UNORM_BLOCK | k2F::ASTC_4x4_SRGB_BLOCK => r3F::Astc {
                block: AstcBlock::B4x4,
                channel: if srgb {
                    AstcChannel::UnormSrgb
                } else {
                    AstcChannel::Unorm
                },
            },
            k2F::ASTC_5x4_UNORM_BLOCK | k2F::ASTC_5x4_SRGB_BLOCK => r3F::Astc {
                block: AstcBlock::B5x4,
                channel: if srgb {
                    AstcChannel::UnormSrgb
                } else {
                    AstcChannel::Unorm
                },
            },
            k2F::ASTC_5x5_UNORM_BLOCK | k2F::ASTC_5x5_SRGB_BLOCK => r3F::Astc {
                block: AstcBlock::B5x5,
                channel: if srgb {
                    AstcChannel::UnormSrgb
                } else {
                    AstcChannel::Unorm
                },
            },
            k2F::ASTC_6x5_UNORM_BLOCK | k2F::ASTC_6x5_SRGB_BLOCK => r3F::Astc {
                block: AstcBlock::B6x5,
                channel: if srgb {
                    AstcChannel::UnormSrgb
                } else {
                    AstcChannel::Unorm
                },
            },
            k2F::ASTC_6x6_UNORM_BLOCK | k2F::ASTC_6x6_SRGB_BLOCK => r3F::Astc {
                block: AstcBlock::B6x6,
                channel: if srgb {
                    AstcChannel::UnormSrgb
                } else {
                    AstcChannel::Unorm
                },
            },
            k2F::ASTC_8x5_UNORM_BLOCK | k2F::ASTC_8x5_SRGB_BLOCK => r3F::Astc {
                block: AstcBlock::B8x5,
                channel: if srgb {
                    AstcChannel::UnormSrgb
                } else {
                    AstcChannel::Unorm
                },
            },
            k2F::ASTC_8x6_UNORM_BLOCK | k2F::ASTC_8x6_SRGB_BLOCK => r3F::Astc {
                block: AstcBlock::B8x6,
                channel: if srgb {
                    AstcChannel::UnormSrgb
                } else {
                    AstcChannel::Unorm
                },
            },
            k2F::ASTC_8x8_UNORM_BLOCK | k2F::ASTC_8x8_SRGB_BLOCK => r3F::Astc {
                block: AstcBlock::B8x8,
                channel: if srgb {
                    AstcChannel::UnormSrgb
                } else {
                    AstcChannel::Unorm
                },
            },
            k2F::ASTC_10x5_UNORM_BLOCK | k2F::ASTC_10x5_SRGB_BLOCK => r3F::Astc {
                block: AstcBlock::B10x5,
                channel: if srgb {
                    AstcChannel::UnormSrgb
                } else {
                    AstcChannel::Unorm
                },
            },
            k2F::ASTC_10x6_UNORM_BLOCK | k2F::ASTC_10x6_SRGB_BLOCK => r3F::Astc {
                block: AstcBlock::B10x6,
                channel: if srgb {
                    AstcChannel::UnormSrgb
                } else {
                    AstcChannel::Unorm
                },
            },
            k2F::ASTC_10x8_UNORM_BLOCK | k2F::ASTC_10x8_SRGB_BLOCK => r3F::Astc {
                block: AstcBlock::B10x8,
                channel: if srgb {
                    AstcChannel::UnormSrgb
                } else {
                    AstcChannel::Unorm
                },
            },
            k2F::ASTC_10x10_UNORM_BLOCK | k2F::ASTC_10x10_SRGB_BLOCK => r3F::Astc {
                block: AstcBlock::B10x10,
                channel: if srgb {
                    AstcChannel::UnormSrgb
                } else {
                    AstcChannel::Unorm
                },
            },
            k2F::ASTC_12x10_UNORM_BLOCK | k2F::ASTC_12x10_SRGB_BLOCK => r3F::Astc {
                block: AstcBlock::B12x10,
                channel: if srgb {
                    AstcChannel::UnormSrgb
                } else {
                    AstcChannel::Unorm
                },
            },
            k2F::ASTC_12x12_UNORM_BLOCK | k2F::ASTC_12x12_SRGB_BLOCK => r3F::Astc {
                block: AstcBlock::B12x12,
                channel: if srgb {
                    AstcChannel::UnormSrgb
                } else {
                    AstcChannel::Unorm
                },
            },
            _ => return None,
        })
    }

    /// Maps a dds file d3dformat into the rend3's TextureFormat
    #[cfg(feature = "ddsfile")]
    pub fn map_d3d_format(format: ddsfile::D3DFormat, srgb: bool) -> Option<rend3::types::TextureFormat> {
        use ddsfile::D3DFormat as d3F;
        use rend3::types::TextureFormat as r3F;

        Some(match format {
            d3F::A8B8G8R8 => {
                if srgb {
                    r3F::Rgba8UnormSrgb
                } else {
                    r3F::Rgba8Unorm
                }
            }
            d3F::G16R16 => r3F::Rg16Uint,
            d3F::A2B10G10R10 => return None,
            d3F::A1R5G5B5 => return None,
            d3F::R5G6B5 => return None,
            d3F::A8 => r3F::R8Unorm,
            d3F::A8R8G8B8 => {
                if srgb {
                    r3F::Bgra8UnormSrgb
                } else {
                    r3F::Bgra8Unorm
                }
            }
            d3F::X8R8G8B8
            | d3F::X8B8G8R8
            | d3F::A2R10G10B10
            | d3F::R8G8B8
            | d3F::X1R5G5B5
            | d3F::A4R4G4B4
            | d3F::X4R4G4B4
            | d3F::A8R3G3B2 => return None,
            d3F::A8L8 => r3F::Rg8Uint,
            d3F::L16 => r3F::R16Uint,
            d3F::L8 => r3F::R8Uint,
            d3F::A4L4 => return None,
            d3F::DXT1 => {
                if srgb {
                    r3F::Bc1RgbaUnormSrgb
                } else {
                    r3F::Bc1RgbaUnorm
                }
            }
            d3F::DXT2 | d3F::DXT3 => {
                if srgb {
                    r3F::Bc2RgbaUnormSrgb
                } else {
                    r3F::Bc2RgbaUnorm
                }
            }
            d3F::DXT4 | d3F::DXT5 => {
                if srgb {
                    r3F::Bc3RgbaUnormSrgb
                } else {
                    r3F::Bc3RgbaUnorm
                }
            }
            d3F::R8G8_B8G8 => return None,
            d3F::G8R8_G8B8 => return None,
            d3F::A16B16G16R16 => r3F::Rgba16Uint,
            d3F::Q16W16V16U16 => r3F::Rgba16Sint,
            d3F::R16F => r3F::R16Float,
            d3F::G16R16F => r3F::Rg16Float,
            d3F::A16B16G16R16F => r3F::Rgba16Float,
            d3F::R32F => r3F::R32Float,
            d3F::G32R32F => r3F::Rg32Float,
            d3F::A32B32G32R32F => r3F::Rgba32Float,
            d3F::UYVY => return None,
            d3F::YUY2 => return None,
            d3F::CXV8U8 => return None,
        })
    }

    #[cfg(feature = "ddsfile")]
    pub fn map_dxgi_format(format: ddsfile::DxgiFormat, srgb: bool) -> Option<rend3::types::TextureFormat> {
        use ddsfile::DxgiFormat as d3F;
        use rend3::types::TextureFormat as r3F;

        Some(match format {
            d3F::Unknown => return None,
            d3F::R32G32B32A32_Typeless | d3F::R32G32B32A32_Float => r3F::Rgba32Float,
            d3F::R32G32B32A32_UInt => r3F::Rgba32Uint,
            d3F::R32G32B32A32_SInt => r3F::Rgba32Sint,
            d3F::R32G32B32_Typeless | d3F::R32G32B32_Float | d3F::R32G32B32_UInt | d3F::R32G32B32_SInt => return None,
            d3F::R16G16B16A16_Typeless | d3F::R16G16B16A16_Float => r3F::Rgba16Float,
            d3F::R16G16B16A16_UInt => r3F::Rgba16Uint,
            d3F::R16G16B16A16_UNorm | d3F::R16G16B16A16_SNorm => return None,
            d3F::R16G16B16A16_SInt => r3F::Rgba16Sint,
            d3F::R32G32_Typeless | d3F::R32G32_Float => r3F::Rg32Float,
            d3F::R32G32_UInt => r3F::Rg32Uint,
            d3F::R32G32_SInt => r3F::Rg32Sint,
            d3F::R32G8X24_Typeless
            | d3F::D32_Float_S8X24_UInt
            | d3F::R32_Float_X8X24_Typeless
            | d3F::X32_Typeless_G8X24_UInt
            | d3F::R10G10B10A2_Typeless
            | d3F::R10G10B10A2_UNorm
            | d3F::R10G10B10A2_UInt => return None,
            d3F::R11G11B10_Float => r3F::Rg11b10Float,
            d3F::R8G8B8A8_Typeless | d3F::R8G8B8A8_UNorm | d3F::R8G8B8A8_UNorm_sRGB => {
                if srgb {
                    r3F::Rgba8UnormSrgb
                } else {
                    r3F::Rgba8Unorm
                }
            }
            d3F::R8G8B8A8_UInt => r3F::Rgba8Uint,
            d3F::R8G8B8A8_SNorm => r3F::Rgba8Snorm,
            d3F::R8G8B8A8_SInt => r3F::Rgba8Sint,
            d3F::R16G16_Typeless | d3F::R16G16_Float => r3F::Rg16Float,
            d3F::R16G16_UInt => r3F::Rg16Uint,
            d3F::R16G16_SInt => r3F::Rg16Sint,
            d3F::R16G16_UNorm | d3F::R16G16_SNorm => return None,
            d3F::R32_Typeless | d3F::R32_Float => r3F::R32Float,
            d3F::D32_Float => r3F::Depth32Float,
            d3F::R32_UInt => r3F::R32Uint,
            d3F::R32_SInt => r3F::R32Sint,
            d3F::R24G8_Typeless | d3F::D24_UNorm_S8_UInt => r3F::Depth24PlusStencil8,
            d3F::R24_UNorm_X8_Typeless => r3F::Depth24Plus,
            d3F::X24_Typeless_G8_UInt => return None,
            d3F::R8G8_Typeless | d3F::R8G8_UNorm => r3F::Rg8Unorm,
            d3F::R8G8_UInt => r3F::Rg8Uint,
            d3F::R8G8_SNorm => r3F::Rg8Snorm,
            d3F::R8G8_SInt => r3F::Rg8Sint,
            d3F::R16_Typeless | d3F::R16_Float => r3F::R16Float,
            d3F::D16_UNorm | d3F::R16_SNorm | d3F::R16_UNorm => return None,
            d3F::R16_UInt => r3F::R16Uint,
            d3F::R16_SInt => r3F::R16Sint,
            d3F::R8_Typeless | d3F::R8_UNorm => r3F::R8Unorm,
            d3F::R8_UInt => r3F::R8Uint,
            d3F::R8_SNorm => r3F::R8Snorm,
            d3F::R8_SInt => r3F::R8Sint,
            d3F::A8_UNorm => return None,
            d3F::R1_UNorm => return None,
            d3F::R9G9B9E5_SharedExp => r3F::Rgb9e5Ufloat,
            d3F::R8G8_B8G8_UNorm => return None,
            d3F::G8R8_G8B8_UNorm => return None,
            d3F::BC1_Typeless | d3F::BC1_UNorm | d3F::BC1_UNorm_sRGB => {
                if srgb {
                    r3F::Bc1RgbaUnormSrgb
                } else {
                    r3F::Bc1RgbaUnorm
                }
            }

            d3F::BC2_Typeless | d3F::BC2_UNorm | d3F::BC2_UNorm_sRGB => {
                if srgb {
                    r3F::Bc2RgbaUnormSrgb
                } else {
                    r3F::Bc2RgbaUnorm
                }
            }

            d3F::BC3_Typeless | d3F::BC3_UNorm | d3F::BC3_UNorm_sRGB => {
                if srgb {
                    r3F::Bc3RgbaUnormSrgb
                } else {
                    r3F::Bc3RgbaUnorm
                }
            }

            d3F::BC4_Typeless | d3F::BC4_UNorm => r3F::Bc4RUnorm,
            d3F::BC4_SNorm => r3F::Bc4RSnorm,
            d3F::BC5_Typeless | d3F::BC5_UNorm => r3F::Bc5RgUnorm,
            d3F::BC5_SNorm => r3F::Bc5RgSnorm,
            d3F::B5G6R5_UNorm | d3F::B5G5R5A1_UNorm => return None,
            d3F::B8G8R8A8_UNorm | d3F::B8G8R8A8_Typeless | d3F::B8G8R8A8_UNorm_sRGB => {
                if srgb {
                    r3F::Bgra8UnormSrgb
                } else {
                    r3F::Bgra8Unorm
                }
            }
            d3F::B8G8R8X8_UNorm
            | d3F::R10G10B10_XR_Bias_A2_UNorm
            | d3F::B8G8R8X8_Typeless
            | d3F::B8G8R8X8_UNorm_sRGB => return None,
            d3F::BC6H_Typeless | d3F::BC6H_UF16 => r3F::Bc6hRgbUfloat,
            d3F::BC6H_SF16 => r3F::Bc6hRgbSfloat,
            d3F::BC7_Typeless | d3F::BC7_UNorm | d3F::BC7_UNorm_sRGB => {
                if srgb {
                    r3F::Bc7RgbaUnormSrgb
                } else {
                    r3F::Bc7RgbaUnorm
                }
            }
            d3F::AYUV
            | d3F::Y410
            | d3F::Y416
            | d3F::NV12
            | d3F::P010
            | d3F::P016
            | d3F::Format_420_Opaque
            | d3F::YUY2
            | d3F::Y210
            | d3F::Y216
            | d3F::NV11
            | d3F::AI44
            | d3F::IA44
            | d3F::P8
            | d3F::A8P8
            | d3F::B4G4R4A4_UNorm
            | d3F::P208
            | d3F::V208
            | d3F::V408
            | d3F::Force_UInt => return None,
        })
    }
}<|MERGE_RESOLUTION|>--- conflicted
+++ resolved
@@ -521,11 +521,7 @@
 pub fn instance_loaded_scene<E: std::error::Error + 'static>(
     renderer: &Arc<Renderer>,
     loaded: &LoadedGltfScene,
-<<<<<<< HEAD
-    nodes: Vec<gltf::Node>,
-=======
     nodes: Vec<gltf::Node<'_>>,
->>>>>>> 45d60b80
     settings: &GltfLoadSettings,
     parent_transform: Mat4,
 ) -> Result<GltfSceneInstance, GltfLoadError<E>> {
