use std::{marker::PhantomData, panic::Location, sync::Arc};

use glam::Mat4;
use parking_lot::Mutex;
use rend3_types::{
    GraphDataHandle, GraphDataTag, Handedness, Material, MaterialTag, ObjectChange, PointLight, PointLightChange,
    PointLightHandle, Skeleton, SkeletonHandle, Texture2DTag, TextureCubeHandle, TextureCubeTag, TextureFromTexture,
    WasmNotSend,
};
use wgpu::{CommandEncoderDescriptor, Device, DownlevelCapabilities, Features, Limits, Queue};
use wgpu_profiler::GpuProfiler;

use crate::{
    graph::{GraphTextureStore, InstructionEvaluationOutput},
    instruction::{InstructionKind, InstructionStreamPair},
    managers::{
<<<<<<< HEAD
        CameraManager, DirectionalLightManager, GraphStorage, HandleAllocator, MaterialManager, MeshManager,
        ObjectManager, PointLightManager, SkeletonManager, TextureManager,
=======
        CameraManager, DirectionalLightManager, GraphStorage, HandleAllocator, MaterialManager, MeshCreationError,
        MeshManager, ObjectManager, SkeletonCreationError, SkeletonManager, TextureCreationError, TextureManager,
>>>>>>> 9065f1e4
    },
    types::{
        Camera, DirectionalLight, DirectionalLightChange, DirectionalLightHandle, MaterialHandle, Mesh, MeshHandle,
        Object, ObjectHandle, Texture, Texture2DHandle,
    },
    util::{mipmap::MipmapGenerator, scatter_copy::ScatterCopy},
    ExtendedAdapterInfo, InstanceAdapterDevice, RendererInitializationError, RendererProfile,
};

pub mod error;
mod eval;
mod setup;

/// Core struct which contains the renderer world. Primary way to interact with
/// the world.
pub struct Renderer {
    pub(crate) instructions: InstructionStreamPair,

    /// The rendering profile used.
    pub profile: RendererProfile,
    /// Information about the adapter.
    pub adapter_info: ExtendedAdapterInfo,
    /// Queue all command buffers will be submitted to.
    pub queue: Arc<Queue>,
    /// Device all objects will be created with.
    pub device: Arc<Device>,

    /// Features of the device
    pub features: Features,
    /// Limits of the device
    pub limits: Limits,
    /// Downlevel limits of the device
    pub downlevel: DownlevelCapabilities,
    /// Handedness of all parts of this renderer.
    pub handedness: Handedness,

    /// Allocators for resource handles
    resource_handle_allocators: HandleAllocators,
    /// Manages all vertex and index data.
    pub mesh_manager: MeshManager,
    /// All the lockable data
    pub data_core: Mutex<RendererDataCore>,

    /// Tool which generates mipmaps from a texture.
    pub mipmap_generator: MipmapGenerator,
    /// Tool which allows scatter uploads to happen.
    pub scatter: ScatterCopy,
}

/// Handle allocators
struct HandleAllocators {
    pub mesh: HandleAllocator<Mesh>,
    pub skeleton: HandleAllocator<Skeleton>,
    pub d2_texture: HandleAllocator<Texture2DTag>,
    pub d2c_texture: HandleAllocator<TextureCubeTag>,
    pub material: HandleAllocator<MaterialTag>,
    pub object: HandleAllocator<Object>,
    pub directional_light: HandleAllocator<DirectionalLight>,
    pub point_light: HandleAllocator<PointLight>,
    pub graph_storage: HandleAllocator<GraphDataTag>,
}

impl Default for HandleAllocators {
    fn default() -> Self {
        Self {
            mesh: HandleAllocator::new(false),
            skeleton: HandleAllocator::new(false),
            d2_texture: HandleAllocator::new(false),
            d2c_texture: HandleAllocator::new(false),
            material: HandleAllocator::new(false),
            object: HandleAllocator::new(true),
            directional_light: HandleAllocator::new(false),
            point_light: HandleAllocator::new(false),
            graph_storage: HandleAllocator::new(false),
        }
    }
}

/// All the mutex protected data within the renderer
pub struct RendererDataCore {
    /// Position and settings of the camera.
    pub camera_manager: CameraManager,
    /// Manages all 2D textures, including bindless bind group.
    pub d2_texture_manager: TextureManager<Texture2DTag>,
    /// Manages all Cube textures, including bindless bind groups.
    pub d2c_texture_manager: TextureManager<TextureCubeTag>,
    /// Manages all materials, including material bind groups when CpuDriven.
    pub material_manager: MaterialManager,
    /// Manages all objects.
    pub object_manager: ObjectManager,
    /// Manages all directional lights, including their shadow maps.
    pub directional_light_manager: DirectionalLightManager,
    /// Manages all point lights, including their shadow maps.
    pub point_light_manager: PointLightManager,
    /// Manages skeletons, and their owned portion of the MeshManager's buffers
    pub skeleton_manager: SkeletonManager,
    /// Managed long term storage of data for the graph and it's routines
    pub graph_storage: GraphStorage,

    /// Stores gpu timing and debug scopes.
    pub profiler: Mutex<GpuProfiler>,

    /// Stores a cache of render targets between graph invocations.
    pub(crate) graph_texture_store: GraphTextureStore,
}

impl Renderer {
    /// Create a new renderer with the given IAD.
    ///
    /// You can create your own IAD or call [`create_iad`](crate::create_iad).
    ///
    /// The aspect ratio is that of the window. This automatically configures
    /// the camera. If None is passed, an aspect ratio of 1.0 is assumed.
    pub fn new(
        iad: InstanceAdapterDevice,
        handedness: Handedness,
        aspect_ratio: Option<f32>,
    ) -> Result<Arc<Self>, RendererInitializationError> {
        setup::create_renderer(iad, handedness, aspect_ratio)
    }

    /// Adds a 3D mesh to the renderer. This doesn't instantiate it to world. To
    /// show this in the world, you need to create an [`Object`] using this
    /// mesh.
    ///
    /// The handle will keep the mesh alive. All objects created will also keep
    /// the mesh alive.
    #[track_caller]
    pub fn add_mesh(self: &Arc<Self>, mesh: Mesh) -> Result<MeshHandle, MeshCreationError> {
        let mut encoder = self.device.create_command_encoder(&CommandEncoderDescriptor::default());
        let internal_mesh = self.mesh_manager.add(&self.device, &self.queue, &mut encoder, mesh)?;

        // Handle allocation must be done _after_ any validation to prevent deletion of a handle that never gets fully added.
        let handle = self.resource_handle_allocators.mesh.allocate(self);

        self.instructions.push(
            InstructionKind::AddMesh {
                handle: handle.clone(),
                internal_mesh,
                cmd_buf: encoder.finish(),
            },
            *Location::caller(),
        );

        Ok(handle)
    }

    /// Adds a skeleton into the renderer. This combines a [`Mesh`] with a set
    /// of joints that can be used to animate that mesh.
    ///
    /// The handle will keep the skeleton alive. All objects created will also
    /// keep the skeleton alive. The skeleton will also keep the mesh it
    /// references alive.
    #[track_caller]
    pub fn add_skeleton(self: &Arc<Self>, skeleton: Skeleton) -> Result<SkeletonHandle, SkeletonCreationError> {
        let mut encoder = self.device.create_command_encoder(&CommandEncoderDescriptor::default());
        let internal = SkeletonManager::validate_skeleton(&self.device, &mut encoder, &self.mesh_manager, skeleton)?;

        // Handle allocation must be done _after_ any validation to prevent deletion of a handle that never gets fully added.
        let handle = self.resource_handle_allocators.skeleton.allocate(self);

        self.instructions.push(
            InstructionKind::AddSkeleton {
                handle: handle.clone(),
                skeleton: Box::new(internal),
            },
            *Location::caller(),
        );

        Ok(handle)
    }

    /// Add a 2D texture to the renderer. This can be used in a [`Material`].
    ///
    /// The handle will keep the texture alive. All materials created with this
    /// texture will also keep the texture alive.
    #[track_caller]
    pub fn add_texture_2d(self: &Arc<Self>, texture: Texture) -> Result<Texture2DHandle, TextureCreationError> {
        profiling::scope!("Add Texture 2D");

        let (cmd_buf, internal_texture) = TextureManager::<Texture2DTag>::add(self, texture, false)?;

        // Handle allocation must be done _after_ any validation to prevent deletion of a handle that never gets fully added.
        let handle = self.resource_handle_allocators.d2_texture.allocate(self);

        self.instructions.push(
            InstructionKind::AddTexture2D {
                handle: handle.clone(),
                internal_texture,
                cmd_buf,
            },
            *Location::caller(),
        );

        Ok(handle)
    }

    /// Add a 2D texture to the renderer by copying a set of mipmaps from an
    /// existing texture. This new can be used in a [`Material`].
    ///
    /// The handle will keep the texture alive. All materials created with this
    /// texture will also keep the texture alive.
    #[track_caller]
    pub fn add_texture_2d_from_texture(self: &Arc<Self>, texture: TextureFromTexture) -> Texture2DHandle {
        profiling::scope!("Add Texture 2D From Texture");

        let handle = self.resource_handle_allocators.d2_texture.allocate(self);

        self.instructions.push(
            InstructionKind::AddTexture2DFromTexture {
                handle: handle.clone(),
                texture,
            },
            *Location::caller(),
        );

        handle
    }

    /// Adds a Cube texture to the renderer. This can be used as a cube
    /// environment map by a render routine.
    ///
    /// The handle will keep the texture alive.
    #[track_caller]
    pub fn add_texture_cube(self: &Arc<Self>, texture: Texture) -> Result<TextureCubeHandle, TextureCreationError> {
        profiling::scope!("Add Texture Cube");

        let (cmd_buf, internal_texture) = TextureManager::<TextureCubeTag>::add(self, texture, true)?;

        // Handle allocation must be done _after_ any validation to prevent deletion of a handle that never gets fully added.
        let handle = self.resource_handle_allocators.d2c_texture.allocate(self);

        self.instructions.push(
            InstructionKind::AddTextureCube {
                handle: handle.clone(),
                internal_texture,
                cmd_buf,
            },
            *Location::caller(),
        );

        Ok(handle)
    }

    /// Adds a material to the renderer. This can be used in an [`Object`].
    ///
    /// The handle will keep the material alive. All objects created with this
    /// material will also keep this material alive.
    ///
    /// The material will keep the inside textures alive.
    #[track_caller]
    pub fn add_material<M: Material>(self: &Arc<Self>, material: M) -> MaterialHandle {
        let handle = self.resource_handle_allocators.material.allocate(self);
        self.instructions.push(
            InstructionKind::AddMaterial {
                handle: handle.clone(),
                fill_invoke: Box::new(move |material_manager, device, profile, d2_manager, mat_handle| {
                    material_manager.add(device, profile, d2_manager, mat_handle, material)
                }),
            },
            *Location::caller(),
        );
        handle
    }

    /// Updates a given material. Old references will be dropped.
    #[track_caller]
    pub fn update_material<M: Material>(&self, handle: &MaterialHandle, material: M) {
        self.instructions.push(
            InstructionKind::ChangeMaterial {
                handle: handle.clone(),
                change_invoke: Box::new(move |material_manager, device, d2_manager, mat_handle| {
                    material_manager.update(device, d2_manager, mat_handle, material)
                }),
            },
            *Location::caller(),
        )
    }

    /// Adds an object to the renderer. This will create a visible object using
    /// the given mesh and materal.
    ///
    /// The handle will keep the material alive.
    ///
    /// The object will keep all materials, textures, and meshes alive.
    #[track_caller]
    pub fn add_object(self: &Arc<Self>, object: Object) -> ObjectHandle {
        let handle = self.resource_handle_allocators.object.allocate(self);
        self.instructions.push(
            InstructionKind::AddObject {
                handle: handle.clone(),
                object,
            },
            *Location::caller(),
        );
        handle
    }

    /// Duplicates an existing object in the renderer, returning the new
    /// object's handle. Any changes specified in the `change` struct will be
    /// applied to the duplicated object, and the same mesh, material and
    /// transform as the original object will be used otherwise.
    #[track_caller]
    pub fn duplicate_object(self: &Arc<Self>, object_handle: &ObjectHandle, change: ObjectChange) -> ObjectHandle {
        let dst_handle = self.resource_handle_allocators.object.allocate(self);
        self.instructions.push(
            InstructionKind::DuplicateObject {
                src_handle: object_handle.clone(),
                dst_handle: dst_handle.clone(),
                change,
            },
            *Location::caller(),
        );
        dst_handle
    }

    /// Move the given object to a new transform location.
    #[track_caller]
    pub fn set_object_transform(&self, handle: &ObjectHandle, transform: Mat4) {
        self.instructions.push(
            InstructionKind::SetObjectTransform {
                handle: handle.get_raw(),
                transform,
            },
            *Location::caller(),
        );
    }

    /// Sets the joint positions for a skeleton. See
    /// [Renderer::set_skeleton_joint_matrices] to set the vertex
    /// transformations directly, without having to supply two separate
    /// matrix vectors.
    ///
    /// ## Inputs
    /// - `joint_global_positions`: Contains one transform matrix per bone,
    ///   containing that bone's current clobal transform
    /// - `inverse_bind_poses`: Contains one inverse bind transform matrix per
    ///   bone, that is, the inverse of the bone's transformation at its rest
    ///   position.
    #[track_caller]
    pub fn set_skeleton_joint_transforms(
        &self,
        handle: &SkeletonHandle,
        joint_global_transforms: &[Mat4],
        inverse_bind_transforms: &[Mat4],
    ) {
        self.set_skeleton_joint_matrices(
            handle,
            Skeleton::compute_joint_matrices(joint_global_transforms, inverse_bind_transforms),
        );
    }

    /// Sets the joint matrices for a skeleton. The joint matrix is the
    /// transformation that will be applied to a vertex affected by a joint.
    /// Note that this is not the same as the joint's transformation. See
    /// [Renderer::set_skeleton_joint_transforms] for an alternative method that
    /// allows setting the joint transformation instead.
    #[track_caller]
    pub fn set_skeleton_joint_matrices(&self, handle: &SkeletonHandle, joint_matrices: Vec<Mat4>) {
        self.instructions.push(
            InstructionKind::SetSkeletonJointDeltas {
                handle: handle.get_raw(),
                joint_matrices,
            },
            *Location::caller(),
        )
    }

    /// Add a sun-like light into the world.
    ///
    /// The handle will keep the light alive.
    #[track_caller]
    pub fn add_directional_light(self: &Arc<Self>, light: DirectionalLight) -> DirectionalLightHandle {
        let handle = self.resource_handle_allocators.directional_light.allocate(self);

        self.instructions.push(
            InstructionKind::AddDirectionalLight {
                handle: handle.clone(),
                light,
            },
            *Location::caller(),
        );

        handle
    }

    /// Add a point (aka punctual) light into the world.
    ///
    /// **WARNING**: point lighting is currently very inefficient, as every
    /// fragment in the forward pass is shaded with every point light in the
    /// world.
    ///
    /// The handle will keep the light alive.
    #[track_caller]
    pub fn add_point_light(self: &Arc<Self>, light: PointLight) -> PointLightHandle {
        let handle = self.resource_handle_allocators.point_light.allocate(self);

        self.instructions.push(
            InstructionKind::AddPointLight {
                handle: handle.clone(),
                light,
            },
            *Location::caller(),
        );

        handle
    }

    /// Updates the settings for given directional light.
    #[track_caller]
    pub fn update_directional_light(&self, handle: &DirectionalLightHandle, change: DirectionalLightChange) {
        self.instructions.push(
            InstructionKind::ChangeDirectionalLight {
                handle: handle.get_raw(),
                change,
            },
            *Location::caller(),
        )
    }

    /// Updates the settings for given point light.
    #[track_caller]
    pub fn update_point_light(&self, handle: &PointLightHandle, change: PointLightChange) {
        self.instructions.push(
            InstructionKind::ChangePointLight {
                handle: handle.get_raw(),
                change,
            },
            *Location::caller(),
        )
    }

    /// Adds a piece of data for long term storage and convienient use in the RenderGraph
    ///
    /// The handle will keep the data alive.
    #[track_caller]
    pub fn add_graph_data<T: WasmNotSend + 'static>(self: &Arc<Renderer>, data: T) -> GraphDataHandle<T> {
        let handle = self.resource_handle_allocators.graph_storage.allocate(self);
        let handle2 = handle.clone();
        self.instructions.push(
            InstructionKind::AddGraphData {
                add_invoke: Box::new(move |storage| storage.add(&handle2, data)),
            },
            *Location::caller(),
        );
        GraphDataHandle(handle, PhantomData)
    }

    /// Sets the aspect ratio of the camera. This should correspond with the
    /// aspect ratio of the user.
    #[track_caller]
    pub fn set_aspect_ratio(&self, ratio: f32) {
        self.instructions
            .push(InstructionKind::SetAspectRatio { ratio }, *Location::caller())
    }

    /// Sets the position, pov, or projection mode of the camera.
    #[track_caller]
    pub fn set_camera_data(&self, data: Camera) {
        self.instructions
            .push(InstructionKind::SetCameraData { data }, *Location::caller())
    }

    /// Swaps the front and back instruction buffer. Any world-modifiying functions
    /// called after this will be recorded for the next frame.
    ///
    /// Call before [`Self::evaluate_instructions`].
    pub fn swap_instruction_buffers(&self) {
        self.instructions.swap()
    }

    /// Evaluates all instructions in the "front" buffer.
    ///
    /// After you've recorded all your instructions from world-modifying functions
    /// call [`Self::swap_instruction_buffers`] to make swap buffers. Then call
    /// this function to evaluate all of those instructions.
    pub fn evaluate_instructions(&self) -> InstructionEvaluationOutput {
        eval::evaluate_instructions(self)
    }
}<|MERGE_RESOLUTION|>--- conflicted
+++ resolved
@@ -14,13 +14,9 @@
     graph::{GraphTextureStore, InstructionEvaluationOutput},
     instruction::{InstructionKind, InstructionStreamPair},
     managers::{
-<<<<<<< HEAD
-        CameraManager, DirectionalLightManager, GraphStorage, HandleAllocator, MaterialManager, MeshManager,
-        ObjectManager, PointLightManager, SkeletonManager, TextureManager,
-=======
         CameraManager, DirectionalLightManager, GraphStorage, HandleAllocator, MaterialManager, MeshCreationError,
-        MeshManager, ObjectManager, SkeletonCreationError, SkeletonManager, TextureCreationError, TextureManager,
->>>>>>> 9065f1e4
+        MeshManager, ObjectManager, PointLightManager, SkeletonCreationError, SkeletonManager, TextureCreationError,
+        TextureManager,
     },
     types::{
         Camera, DirectionalLight, DirectionalLightChange, DirectionalLightHandle, MaterialHandle, Mesh, MeshHandle,
