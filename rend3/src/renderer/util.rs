--- conflicted
+++ resolved
@@ -124,20 +124,19 @@
             BindGroupLayoutEntry {
                 binding: 1,
                 visibility: ShaderStage::VERTEX | ShaderStage::FRAGMENT | ShaderStage::COMPUTE,
-<<<<<<< HEAD
-                ty: BindingType::Sampler { comparison: false },
+                ty: BindingType::Sampler {
+                    filtering: true,
+                    comparison: false,
+                },
                 count: None,
             },
             BindGroupLayoutEntry {
                 binding: 2,
                 visibility: ShaderStage::VERTEX | ShaderStage::FRAGMENT | ShaderStage::COMPUTE,
-                ty: BindingType::Sampler { comparison: true },
-=======
                 ty: BindingType::Sampler {
                     filtering: true,
                     comparison: true,
                 },
->>>>>>> c51c19f4
                 count: None,
             },
         ],
