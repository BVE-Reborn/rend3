--- conflicted
+++ resolved
@@ -88,17 +88,10 @@
     data_vec: WasmVecAny,
     object_count: usize,
     buffer: FreelistDerivedBuffer,
-<<<<<<< HEAD
-    set_object_transform: fn(&mut VecAny, &mut FreelistDerivedBuffer, usize, Mat4),
-    duplicate_object: fn(&VecAny, usize, ObjectChange) -> Object,
+    set_object_transform: fn(&mut WasmVecAny, &mut FreelistDerivedBuffer, usize, Mat4),
+    duplicate_object: fn(&WasmVecAny, usize, ObjectChange) -> Object,
     remove: fn(&mut ObjectArchetype, usize),
     evaluate: fn(&mut ObjectArchetype, &Device, &mut CommandEncoder, &ScatterCopy, &[RawObjectHandle]),
-=======
-    set_object_transform: fn(&mut WasmVecAny, &mut FreelistDerivedBuffer, usize, Mat4),
-    duplicate_object: fn(&WasmVecAny, usize, ObjectChange) -> Object,
-    remove: fn(&mut WasmVecAny, usize),
-    evaluate: fn(&mut ObjectArchetype, &Device, &mut CommandEncoder, &ScatterCopy),
->>>>>>> f0df67c0
 }
 
 /// Manages objects. That's it. ¯\\\_(ツ)\_/¯
@@ -360,16 +353,11 @@
     }
 }
 
-<<<<<<< HEAD
 fn remove<M: Material>(archetype: &mut ObjectArchetype, idx: usize) {
     let data_vec = archetype
         .data_vec
         .downcast_slice_mut::<Option<InternalObject<M>>>()
         .unwrap();
-=======
-fn remove<M: Material>(data: &mut WasmVecAny, idx: usize) {
-    let data_vec = data.downcast_slice_mut::<Option<InternalObject<M>>>().unwrap();
->>>>>>> f0df67c0
 
     // We don't actually remove the object at this point,
     // we just mark it as disabled. Next frame, this handle
