--- conflicted
+++ resolved
@@ -45,19 +45,6 @@
             material_index: Default::default(),
             vertex_attribute_start_offsets: Zeroable::zeroed(),
             enabled: Default::default(),
-        }
-    }
-}
-
-impl<M: Material> Default for ShaderObject<M> {
-    fn default() -> Self {
-        Self {
-            transform: Default::default(),
-            bounding_sphere: Default::default(),
-            first_index: Default::default(),
-            index_count: Default::default(),
-            material_index: Default::default(),
-            vertex_attribute_start_offsets: Zeroable::zeroed(),
         }
     }
 }
@@ -403,7 +390,6 @@
         .downcast_slice_mut::<Option<InternalObject<M>>>()
         .unwrap();
 
-<<<<<<< HEAD
     for removal in deferred_removals {
         // Only one archetype will have each handle,
         // so if we have it, we can be sure it's ours.
@@ -414,8 +400,6 @@
         }
     }
 
-=======
->>>>>>> 45d60b80
     archetype.buffer.apply(device, encoder, scatter, |idx| {
         data_vec[idx].as_ref().map(|o| o.inner).unwrap_or_default()
     })
