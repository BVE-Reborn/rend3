--- conflicted
+++ resolved
@@ -78,22 +78,18 @@
         handle: &SkeletonHandle,
         skeleton: Skeleton,
     ) {
-<<<<<<< HEAD
         self.global_joint_count += skeleton.joint_matrices.len();
 
         let internal_mesh = mesh_manager.internal_data_mut(skeleton.mesh.get_raw());
         internal_mesh.skeletons.push(handle.get_raw());
 
         let mesh_range = internal_mesh.vertex_range.clone();
-        let skeleton_range = mesh_manager.allocate_skeleton_mesh(device, encoder, &skeleton.mesh);
+        let skeleton_range = mesh_manager.allocate_skeleton_mesh(device, encoder, object_manager, &skeleton.mesh);
 
         let input = GpuVertexRanges {
             skeleton_range: UVec2::new(skeleton_range.start as u32, skeleton_range.end as u32),
             mesh_range: UVec2::new(mesh_range.start as u32, mesh_range.end as u32),
         };
-=======
-        let vertex_range = mesh_manager.allocate_skeleton_mesh(device, queue, encoder, object_manager, &skeleton.mesh);
->>>>>>> a4bc2f31
 
         let internal = InternalSkeleton {
             joint_matrices: skeleton.joint_matrices,
