--- conflicted
+++ resolved
@@ -3,22 +3,13 @@
     ops::{Deref, DerefMut},
 };
 
-<<<<<<< HEAD
 use parking_lot::RwLock;
-use rend3_types::{GraphDataHandle, RawGraphDataHandleUntyped};
+use rend3_types::{GraphDataHandle, RawGraphDataHandleUntyped, WasmNotSend};
 
 #[derive(Default)]
 pub struct GraphStorage {
     // Type under any is RwLock<T>
-=======
-use parking_lot::Mutex;
-use rend3_types::{GraphDataHandle, RawGraphDataHandleUntyped, WasmNotSend};
-
-#[derive(Default)]
-pub struct GraphStorage {
-    // Type under any is Mutex<T>
     #[cfg(not(target_arch = "wasm32"))]
->>>>>>> f0df67c0
     data: Vec<Option<Box<dyn Any + Send>>>,
     #[cfg(target_arch = "wasm32")]
     data: Vec<Option<Box<dyn Any>>>,
